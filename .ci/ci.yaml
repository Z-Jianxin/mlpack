--- conflicted
+++ resolved
@@ -36,7 +36,7 @@
 #- job: macOS
 #  timeoutInMinutes: 360
 #  pool:
-#    vmImage: macOS-10.14
+#    vmImage: macOS-latest
 #  strategy:
 #    matrix:
 #      Plain:
@@ -45,21 +45,20 @@
 #      Python:
 #        binding: 'python'
 #        python.version: '3.7'
-#        CMakeArgs: '-DDEBUG=OFF -DPROFILE=OFF -DBUILD_PYTHON_BINDINGS=ON -DBUILD_JULIA_BINDINGS=OFF -DBUILD_GO_BINDINGS=OFF -DBUILD_R_BINDINGS=OFF'
+#        CMakeArgs: '-DDEBUG=ON -DPROFILE=OFF -DBUILD_PYTHON_BINDINGS=ON -DBUILD_JULIA_BINDINGS=OFF -DBUILD_GO_BINDINGS=OFF -DBUILD_R_BINDINGS=OFF'
 #      Julia:
 #        python.version: '2.7'
 #        julia.version: '1.3.0'
-#        CMakeArgs: '-DDEBUG=OFF -DPROFILE=OFF -DBUILD_JULIA_BINDINGS=ON -DBUILD_PYTHON_BINDINGS=OFF -DBUILD_GO_BINDINGS=OFF -DBUILD_R_BINDINGS=OFF'
+#        CMakeArgs: '-DDEBUG=ON -DPROFILE=OFF -DBUILD_JULIA_BINDINGS=ON -DBUILD_PYTHON_BINDINGS=OFF -DBUILD_GO_BINDINGS=OFF -DBUILD_R_BINDINGS=OFF'
 #      Go:
 #        binding: 'go'
 #        python.version: '2.7'
 #        go.version: '1.11.0'
-#        CMakeArgs: '-DDEBUG=OFF -DPROFILE=OFF -DBUILD_PYTHON_BINDINGS=OFF -DBUILD_JULIA_BINDINGS=OFF -DBUILD_GO_BINDINGS=ON -DBUILD_R_BINDINGS=OFF'
+#        CMakeArgs: '-DDEBUG=ON -DPROFILE=OFF -DBUILD_PYTHON_BINDINGS=OFF -DBUILD_JULIA_BINDINGS=OFF -DBUILD_GO_BINDINGS=ON -DBUILD_R_BINDINGS=OFF'
 #
 #  steps:
 #  - template: macos-steps.yaml
 
-<<<<<<< HEAD
 # Typically gives a C1060...
 #- job: WindowsVS15
 #  timeoutInMinutes: 360
@@ -76,52 +75,6 @@
 #        ArchiveNoLibs: 'mlpack-windows-vs15-no-libs.zip'
 #        ArchiveLibs: 'mlpack-windows-vs15.zip'
 #        ArchiveTests: 'mlpack_test-vs15.xml'
-=======
-- job: macOS
-  timeoutInMinutes: 360
-  pool:
-    vmImage: macOS-latest
-  strategy:
-    matrix:
-      Plain:
-        CMakeArgs: '-DDEBUG=ON -DPROFILE=OFF -DBUILD_PYTHON_BINDINGS=OFF -DBUILD_JULIA_BINDINGS=OFF -DBUILD_GO_BINDINGS=OFF -DBUILD_R_BINDINGS=OFF'
-        python.version: '2.7'
-      Python:
-        binding: 'python'
-        python.version: '3.7'
-        CMakeArgs: '-DDEBUG=ON -DPROFILE=OFF -DBUILD_PYTHON_BINDINGS=ON -DBUILD_JULIA_BINDINGS=OFF -DBUILD_GO_BINDINGS=OFF -DBUILD_R_BINDINGS=OFF'
-      Julia:
-        python.version: '2.7'
-        julia.version: '1.3.0'
-        CMakeArgs: '-DDEBUG=ON -DPROFILE=OFF -DBUILD_JULIA_BINDINGS=ON -DBUILD_PYTHON_BINDINGS=OFF -DBUILD_GO_BINDINGS=OFF -DBUILD_R_BINDINGS=OFF'
-      Go:
-        binding: 'go'
-        python.version: '2.7'
-        go.version: '1.11.0'
-        CMakeArgs: '-DDEBUG=ON -DPROFILE=OFF -DBUILD_PYTHON_BINDINGS=OFF -DBUILD_JULIA_BINDINGS=OFF -DBUILD_GO_BINDINGS=ON -DBUILD_R_BINDINGS=OFF'
-
-  steps:
-  - template: macos-steps.yaml
-
-- job: WindowsVS15
-  timeoutInMinutes: 360
-  displayName: Windows VS15
-  pool:
-    vmImage: vs2017-win2016
-  strategy:
-    matrix:
-      Plain:
-        CMakeArgs: '-DDEBUG=ON -DPROFILE=OFF -DBUILD_PYTHON_BINDINGS=OFF -DBUILD_GO_BINDINGS=OFF -DBUILD_R_BINDINGS=OFF'
-        python.version: '2.7'
-        CMakeGenerator: '-G "Visual Studio 15 2017 Win64"'
-        MSBuildVersion: '15.0'
-        ArchiveNoLibs: 'mlpack-windows-vs15-no-libs.zip'
-        ArchiveLibs: 'mlpack-windows-vs15.zip'
-        ArchiveTests: 'mlpack_test-vs15.xml'
->>>>>>> 09cbf214
-
-  steps:
-  - template: windows-steps.yaml
 
 - job: WindowsVS16
   timeoutInMinutes: 360
