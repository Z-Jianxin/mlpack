### mlpack ?.?.?
###### ????-??-??
  * Added `Multi Label Soft Margin Loss` loss function for neural networks
   (#2345).

  * Added Decision Tree Regressor (#2905). It can be used using the class
    `mlpack::tree::DecisionTreeRegressor`. It is accessible only though C++.

  * Added dict-style inspection of mlpack models in python bindings (#2868).

  * Added Extra Trees Algorithm (#2883). Currently, it can be used using the
    class `mlpack::tree::ExtraTrees`, but only through C++.

  * Add Flatten T Swish activation function (`flatten-t-swish.hpp`)

  * Added warm start feature to Random Forest (#2881); this feature is
    accessible from mlpack's bindings to different languages.

  * Added Pixel Shuffle layer (#2563).

  * Add "check_input_matrices" option to python bindings that checks
    for NaN and inf values in all the input matrices (#2787).

  * Add Adjusted R squared functionality to R2Score::Evaluate (#2624).

  * Disabled all the bindings by default in CMake (#2782).

  * Added an implementation to Stratify Data (#2671).

  * Add `BUILD_DOCS` CMake option to control whether Doxygen documentation is
    built (default ON) (#2730).

  * Add Triplet Margin Loss function (#2762).

  * Add finalizers to Julia binding model types to fix memory handling (#2756).

  * HMM: add functions to calculate likelihood for data stream with/without
    pre-calculated emission probability (#2142).

  * Replace Boost serialization library with Cereal (#2458).

  * Add `PYTHON_INSTALL_PREFIX` CMake option to specify installation root for
    Python bindings (#2797).

  * Removed `boost::visitor` from model classes for `knn`, `kfn`, `cf`,
    `range_search`, `krann`, and `kde` bindings (#2803).

  * Add k-means++ initialization strategy (#2813).

  * `NegativeLogLikelihood<>` now expects classes in the range `0` to
    `numClasses - 1` (#2534).

  * Add `Lambda1()`, `Lambda2()`, `UseCholesky()`, and `Tolerance()` members to
    `LARS` so parameters for training can be modified (#2861).

  * Remove unused `ElemType` template parameter from `DecisionTree` and
    `RandomForest` (#2874).

  * Fix Python binding build when the CMake variable `USE_OPENMP` is set to
    `OFF` (#2884).

  * The `mlpack_test` target is no longer built as part of `make all`.  Use
    `make mlpack_test` to build the tests.

  * Fixes to `HoeffdingTree`: ensure that training still works when empty
    constructor is used (#2964).

  * Fix Julia model serialization bug (#2970).

  * Fix `LoadCSV()` to use pre-populated `DatasetInfo` objects (#2980).

  * Add `probabilities` option to softmax regression binding, to get class
    probabilities for test points (#3001).

  * Fix thread safety issues in mlpack bindings to other languages (#2995).

<<<<<<< HEAD
  * Fix Julia, Python, R, and Go handling of categorical data for
    `decision_tree()` and `hoeffding_tree()` (#2971).
=======
  * Fix double-free of model pointers in R bindings (#3034).
>>>>>>> c3a89f0b

### mlpack 3.4.2
###### 2020-10-26
  * Added Mean Absolute Percentage Error.

  * Added Softmin activation function as layer in ann/layer.

  * Fix spurious ARMA_64BIT_WORD compilation warnings on 32-bit systems (#2665).

### mlpack 3.4.1
###### 2020-09-07
  * Fix incorrect parsing of required matrix/model parameters for command-line
    bindings (#2600).

  * Add manual type specification support to `data::Load()` and `data::Save()`
    (#2084, #2135, #2602).

  * Remove use of internal Armadillo functionality (#2596, #2601, #2602).

### mlpack 3.4.0
###### 2020-09-01
  * Issue warnings when metrics produce NaNs in KFoldCV (#2595).

  * Added bindings for _R_ during Google Summer of Code (#2556).

  * Added common striptype function for all bindings (#2556).

  * Refactored common utility function of bindings to bindings/util (#2556).

  * Renamed InformationGain to HoeffdingInformationGain in
    methods/hoeffding_trees/information_gain.hpp (#2556).

  * Added macro for changing stream of printing and warnings/errors (#2556).

  * Added Spatial Dropout layer (#2564).

  * Force CMake to show error when it didn't find Python/modules (#2568).

  * Refactor `ProgramInfo()` to separate out all the different
    information (#2558).

  * Add bindings for one-hot encoding (#2325).

  * Added Soft Actor-Critic to RL methods (#2487).

  * Added Categorical DQN to q_networks (#2454).

  * Added N-step DQN to q_networks (#2461).

  * Add Silhoutte Score metric and Pairwise Distances (#2406).

  * Add Go bindings for some missed models (#2460).

  * Replace boost program_options dependency with CLI11 (#2459).

  * Additional functionality for the ARFF loader (#2486); use case sensitive
    categories (#2516).

  * Add `bayesian_linear_regression` binding for the command-line, Python,
    Julia, and Go.  Also called "Bayesian Ridge", this is equivalent to a
    version of linear regression where the regularization parameter is
    automatically tuned (#2030).

  * Fix defeatist search for spill tree traversals (#2566, #1269).

  * Fix incremental training of logistic regression models (#2560).

  * Change default configuration of `BUILD_PYTHON_BINDINGS` to `OFF` (#2575).

### mlpack 3.3.2
###### 2020-06-18
  * Added Noisy DQN to q_networks (#2446).

  * Add Go bindings (#1884).

  * Added Dueling DQN to q_networks, Noisy linear layer to ann/layer
    and Empty loss to ann/loss_functions (#2414).

  * Storing and adding accessor method for action in q_learning (#2413).

  * Added accessor methods for ANN layers (#2321).

  * Addition of `Elliot` activation function (#2268).

  * Add adaptive max pooling and adaptive mean pooling layers (#2195).

  * Add parameter to avoid shuffling of data in preprocess_split (#2293).

  * Add `MatType` parameter to `LSHSearch`, allowing sparse matrices to be used
    for search (#2395).

  * Documentation fixes to resolve Doxygen warnings and issues (#2400).

  * Add Load and Save of Sparse Matrix (#2344).

  * Add Intersection over Union (IoU) metric for bounding boxes (#2402).

  * Add Non Maximal Supression (NMS) metric for bounding boxes (#2410).

  * Fix `no_intercept` and probability computation for linear SVM bindings
    (#2419).

  * Fix incorrect neighbors for `k > 1` searches in `approx_kfn` binding, for
    the `QDAFN` algorithm (#2448).

  * Fix serialization of kernels with state for FastMKS (#2452).

  * Add `RBF` layer in ann module to make `RBFN` architecture (#2261).

### mlpack 3.3.1
###### 2020-04-29
  * Minor Julia and Python documentation fixes (#2373).

  * Updated terminal state and fixed bugs for Pendulum environment (#2354,
    #2369).

  * Added `EliSH` activation function (#2323).

  * Add L1 Loss function (#2203).

  * Pass CMAKE_CXX_FLAGS (compilation options) correctly to Python build
    (#2367).

  * Expose ensmallen Callbacks for sparseautoencoder (#2198).

  * Bugfix for LARS class causing invalid read (#2374).

  * Add serialization support from Julia; use `mlpack.serialize()` and
    `mlpack.deserialize()` to save and load from `IOBuffer`s.

### mlpack 3.3.0
###### 2020-04-07
  * Added `Normal Distribution` to `ann/dists` (#2382).

  * Templated return type of `Forward function` of loss functions (#2339).

  * Added `R2 Score` regression metric (#2323).

  * Added `poisson negative log likelihood` loss function (#2196).

  * Added `huber` loss function (#2199).

  * Added `mean squared logarithmic error` loss function for neural networks
    (#2210).

  * Added `mean bias loss function` for neural networks (#2210).

  * The DecisionStump class has been marked deprecated; use the `DecisionTree`
    class with `NoRecursion=true` or use `ID3DecisionStump` instead (#2099).

  * Added `probabilities_file` parameter to get the probabilities matrix of
    AdaBoost classifier (#2050).

  * Fix STB header search paths (#2104).

  * Add `DISABLE_DOWNLOADS` CMake configuration option (#2104).

  * Add padding layer in TransposedConvolutionLayer (#2082).

  * Fix pkgconfig generation on non-Linux systems (#2101).

  * Use log-space to represent HMM initial state and transition probabilities
    (#2081).

  * Add functions to access parameters of `Convolution` and `AtrousConvolution`
    layers (#1985).

  * Add Compute Error function in lars regression and changing Train function to
    return computed error (#2139).

  * Add Julia bindings (#1949).  Build settings can be controlled with the
    `BUILD_JULIA_BINDINGS=(ON/OFF)` and `JULIA_EXECUTABLE=/path/to/julia` CMake
    parameters.

  * CMake fix for finding STB include directory (#2145).

  * Add bindings for loading and saving images (#2019); `mlpack_image_converter`
    from the command-line, `mlpack.image_converter()` from Python.

  * Add normalization support for CF binding (#2136).

  * Add Mish activation function (#2158).

  * Update `init_rules` in AMF to allow users to merge two initialization
    rules (#2151).

  * Add GELU activation function (#2183).

  * Better error handling of eigendecompositions and Cholesky decompositions
    (#2088, #1840).

  * Add LiSHT activation function (#2182).

  * Add Valid and Same Padding for Transposed Convolution layer (#2163).

  * Add CELU activation function (#2191)

  * Add Log-Hyperbolic-Cosine Loss function (#2207).

  * Change neural network types to avoid unnecessary use of rvalue references
    (#2259).

  * Bump minimum Boost version to 1.58 (#2305).

  * Refactor STB support so `HAS_STB` macro is not needed when compiling against
    mlpack (#2312).

  * Add Hard Shrink Activation Function (#2186).

  * Add Soft Shrink Activation Function (#2174).

  * Add Hinge Embedding Loss Function (#2229).

  * Add Cosine Embedding Loss Function (#2209).

  * Add Margin Ranking Loss Function (#2264).

  * Bugfix for incorrect parameter vector sizes in logistic regression and
    softmax regression (#2359).

### mlpack 3.2.2
###### 2019-11-26
  * Add `valid` and `same` padding option in `Convolution` and `Atrous
    Convolution` layer (#1988).

  * Add Model() to the FFN class to access individual layers (#2043).

  * Update documentation for pip and conda installation packages (#2044).

  * Add bindings for linear SVM (#1935); `mlpack_linear_svm` from the
    command-line, `linear_svm()` from Python.

  * Add support to return the layer name as `std::string` (#1987).

  * Speed and memory improvements for the Transposed Convolution layer (#1493).

  * Fix Windows Python build configuration (#1885).

  * Validate md5 of STB library after download (#2087).

  * Add `__version__` to `__init__.py` (#2092).

  * Correctly handle RNN sequences that are shorter than the value of rho (#2102).

### mlpack 3.2.1
###### 2019-10-01
  * Enforce CMake version check for ensmallen (#2032).

  * Fix CMake check for Armadillo version (#2029).

  * Better handling of when STB is not installed (#2033).

  * Fix Naive Bayes classifier computations in high dimensions (#2022).

### mlpack 3.2.0
###### 2019-09-25
  * Fix some potential infinity errors in Naive Bayes Classifier (#2022).

  * Fix occasionally-failing RADICAL test (#1924).

  * Fix gcc 9 OpenMP compilation issue (#1970).

  * Added support for loading and saving of images (#1903).

  * Add Multiple Pole Balancing Environment (#1901, #1951).

  * Added functionality for scaling of data (#1876); see the command-line
    binding `mlpack_preprocess_scale` or Python binding `preprocess_scale()`.

  * Add new parameter `maximum_depth` to decision tree and random forest
    bindings (#1916).

  * Fix prediction output of softmax regression when test set accuracy is
    calculated (#1922).

  * Pendulum environment now checks for termination. All RL environments now
    have an option to terminate after a set number of time steps (no limit
    by default) (#1941).

  * Add support for probabilistic KDE (kernel density estimation) error bounds
    when using the Gaussian kernel (#1934).

  * Fix negative distances for cover tree computation (#1979).

  * Fix cover tree building when all pairwise distances are 0 (#1986).

  * Improve KDE pruning by reclaiming not used error tolerance (#1954, #1984).

  * Optimizations for sparse matrix accesses in z-score normalization for CF
    (#1989).

  * Add `kmeans_max_iterations` option to GMM training binding `gmm_train_main`.

  * Bump minimum Armadillo version to 8.400.0 due to ensmallen dependency
    requirement (#2015).

### mlpack 3.1.1
###### 2019-05-26
  * Fix random forest bug for numerical-only data (#1887).

  * Significant speedups for random forest (#1887).

  * Random forest now has `minimum_gain_split` and `subspace_dim` parameters
    (#1887).

  * Decision tree parameter `print_training_error` deprecated in favor of
    `print_training_accuracy`.

  * `output` option changed to `predictions` for adaboost and perceptron
    binding. Old options are now deprecated and will be preserved until mlpack
    4.0.0 (#1882).

  * Concatenated ReLU layer (#1843).

  * Accelerate NormalizeLabels function using hashing instead of linear search
    (see `src/mlpack/core/data/normalize_labels_impl.hpp`) (#1780).

  * Add `ConfusionMatrix()` function for checking performance of classifiers
    (#1798).

  * Install ensmallen headers when it is downloaded during build (#1900).

### mlpack 3.1.0
###### 2019-04-25
  * Add DiagonalGaussianDistribution and DiagonalGMM classes to speed up the
    diagonal covariance computation and deprecate DiagonalConstraint (#1666).

  * Add kernel density estimation (KDE) implementation with bindings to other
    languages (#1301).

  * Where relevant, all models with a `Train()` method now return a `double`
    value representing the goodness of fit (i.e. final objective value, error,
    etc.) (#1678).

  * Add implementation for linear support vector machine (see
    `src/mlpack/methods/linear_svm`).

  * Change DBSCAN to use PointSelectionPolicy and add OrderedPointSelection (#1625).

  * Residual block support (#1594).

  * Bidirectional RNN (#1626).

  * Dice loss layer (#1674, #1714) and hard sigmoid layer (#1776).

  * `output` option changed to `predictions` and `output_probabilities` to
    `probabilities` for Naive Bayes binding (`mlpack_nbc`/`nbc()`).  Old options
    are now deprecated and will be preserved until mlpack 4.0.0 (#1616).

  * Add support for Diagonal GMMs to HMM code (#1658, #1666).  This can provide
    large speedup when a diagonal GMM is acceptable as an emission probability
    distribution.

  * Python binding improvements: check parameter type (#1717), avoid copying
    Pandas dataframes (#1711), handle Pandas Series objects (#1700).

### mlpack 3.0.4
###### 2018-11-13
  * Bump minimum CMake version to 3.3.2.

  * CMake fixes for Ninja generator by Marc Espie.

### mlpack 3.0.3
###### 2018-07-27
  * Fix Visual Studio compilation issue (#1443).

  * Allow running local_coordinate_coding binding with no initial_dictionary
    parameter when input_model is not specified (#1457).

  * Make use of OpenMP optional via the CMake 'USE_OPENMP' configuration
    variable (#1474).

  * Accelerate FNN training by 20-30% by avoiding redundant calculations
    (#1467).

  * Fix math::RandomSeed() usage in tests (#1462, #1440).

  * Generate better Python setup.py with documentation (#1460).

### mlpack 3.0.2
###### 2018-06-08
  * Documentation generation fixes for Python bindings (#1421).

  * Fix build error for man pages if command-line bindings are not being built
    (#1424).

  * Add 'shuffle' parameter and Shuffle() method to KFoldCV (#1412).  This will
    shuffle the data when the object is constructed, or when Shuffle() is
    called.

  * Added neural network layers: AtrousConvolution (#1390), Embedding (#1401),
    and LayerNorm (layer normalization) (#1389).

  * Add Pendulum environment for reinforcement learning (#1388) and update
    Mountain Car environment (#1394).

### mlpack 3.0.1
###### 2018-05-10
  * Fix intermittently failing tests (#1387).

  * Add big-batch SGD (BBSGD) optimizer in
    src/mlpack/core/optimizers/bigbatch_sgd/ (#1131).

  * Fix simple compiler warnings (#1380, #1373).

  * Simplify NeighborSearch constructor and Train() overloads (#1378).

  * Add warning for OpenMP setting differences (#1358/#1382).  When mlpack is
    compiled with OpenMP but another application is not (or vice versa), a
    compilation warning will now be issued.

  * Restructured loss functions in src/mlpack/methods/ann/ (#1365).

  * Add environments for reinforcement learning tests (#1368, #1370, #1329).

  * Allow single outputs for multiple timestep inputs for recurrent neural
    networks (#1348).

  * Add He and LeCun normal initializations for neural networks (#1342).
    Neural networks: add He and LeCun normal initializations (#1342), add FReLU
    and SELU activation functions (#1346, #1341), add alpha-dropout (#1349).

### mlpack 3.0.0
###### 2018-03-30
  * Speed and memory improvements for DBSCAN.  --single_mode can now be used for
    situations where previously RAM usage was too high.

  * Bump minimum required version of Armadillo to 6.500.0.

  * Add automatically generated Python bindings.  These have the same interface
    as the command-line programs.

  * Add deep learning infrastructure in src/mlpack/methods/ann/.

  * Add reinforcement learning infrastructure in
    src/mlpack/methods/reinforcement_learning/.

  * Add optimizers: AdaGrad, CMAES, CNE, FrankeWolfe, GradientDescent,
    GridSearch, IQN, Katyusha, LineSearch, ParallelSGD, SARAH, SCD, SGDR,
    SMORMS3, SPALeRA, SVRG.

  * Add hyperparameter tuning infrastructure and cross-validation infrastructure
    in src/mlpack/core/cv/ and src/mlpack/core/hpt/.

  * Fix bug in mean shift.

  * Add random forests (see src/mlpack/methods/random_forest).

  * Numerous other bugfixes and testing improvements.

  * Add randomized Krylov SVD and Block Krylov SVD.

### mlpack 2.2.5
###### 2017-08-25
  * Compilation fix for some systems (#1082).

  * Fix PARAM_INT_OUT() (#1100).

### mlpack 2.2.4
###### 2017-07-18
  * Speed and memory improvements for DBSCAN. --single_mode can now be used for
    situations where previously RAM usage was too high.

  * Fix bug in CF causing incorrect recommendations.

### mlpack 2.2.3
###### 2017-05-24
  * Bug fix for --predictions_file in mlpack_decision_tree program.

### mlpack 2.2.2
###### 2017-05-04
  * Install backwards-compatibility mlpack_allknn and mlpack_allkfn programs;
    note they are deprecated and will be removed in mlpack 3.0.0 (#992).

  * Fix RStarTree bug that surfaced on OS X only (#964).

  * Small fixes for MiniBatchSGD and SGD and tests.

### mlpack 2.2.1
###### 2017-04-13
  * Compilation fix for mlpack_nca and mlpack_test on older Armadillo versions
    (#984).

### mlpack 2.2.0
###### 2017-03-21
  * Bugfix for mlpack_knn program (#816).

  * Add decision tree implementation in methods/decision_tree/.  This is very
    similar to a C4.5 tree learner.

  * Add DBSCAN implementation in methods/dbscan/.

  * Add support for multidimensional discrete distributions (#810, #830).

  * Better output for Log::Debug/Log::Info/Log::Warn/Log::Fatal for Armadillo
    objects (#895, #928).

  * Refactor categorical CSV loading with boost::spirit for faster loading
    (#681).

### mlpack 2.1.1
###### 2016-12-22
  * HMMs now use random initialization; this should fix some convergence issues
    (#828).

  * HMMs now initialize emissions according to the distribution of observations
    (#833).

  * Minor fix for formatted output (#814).

  * Fix DecisionStump to properly work with any input type.

### mlpack 2.1.0
###### 2016-10-31
  * Fixed CoverTree to properly handle single-point datasets.

  * Fixed a bug in CosineTree (and thus QUIC-SVD) that caused split failures for
    some datasets (#717).

  * Added mlpack_preprocess_describe program, which can be used to print
    statistics on a given dataset (#742).

  * Fix prioritized recursion for k-furthest-neighbor search (mlpack_kfn and the
    KFN class), leading to orders-of-magnitude speedups in some cases.

  * Bump minimum required version of Armadillo to 4.200.0.

  * Added simple Gradient Descent optimizer, found in
    src/mlpack/core/optimizers/gradient_descent/ (#792).

  * Added approximate furthest neighbor search algorithms QDAFN and
    DrusillaSelect in src/mlpack/methods/approx_kfn/, with command-line program
    mlpack_approx_kfn.

### mlpack 2.0.3
###### 2016-07-21
  * Added multiprobe LSH (#691).  The parameter 'T' to LSHSearch::Search() can
    now be used to control the number of extra bins that are probed, as can the
    -T (--num_probes) option to mlpack_lsh.

  * Added the Hilbert R tree to src/mlpack/core/tree/rectangle_tree/ (#664).  It
    can be used as the typedef HilbertRTree, and it is now an option in the
    mlpack_knn, mlpack_kfn, mlpack_range_search, and mlpack_krann command-line
    programs.

  * Added the mlpack_preprocess_split and mlpack_preprocess_binarize programs,
    which can be used for preprocessing code (#650, #666).

  * Added OpenMP support to LSHSearch and mlpack_lsh (#700).

### mlpack 2.0.2
###### 2016-06-20
  * Added the function LSHSearch::Projections(), which returns an arma::cube
    with each projection table in a slice (#663).  Instead of Projection(i), you
    should now use Projections().slice(i).

  * A new constructor has been added to LSHSearch that creates objects using
    projection tables provided in an arma::cube (#663).

  * Handle zero-variance dimensions in DET (#515).

  * Add MiniBatchSGD optimizer (src/mlpack/core/optimizers/minibatch_sgd/) and
    allow its use in mlpack_logistic_regression and mlpack_nca programs.

  * Add better backtrace support from Grzegorz Krajewski for Log::Fatal messages
    when compiled with debugging and profiling symbols.  This requires libbfd
    and libdl to be present during compilation.

  * CosineTree test fix from Mikhail Lozhnikov (#358).

  * Fixed HMM initial state estimation (#600).

  * Changed versioning macros __MLPACK_VERSION_MAJOR, __MLPACK_VERSION_MINOR,
    and __MLPACK_VERSION_PATCH to MLPACK_VERSION_MAJOR, MLPACK_VERSION_MINOR,
    and MLPACK_VERSION_PATCH.  The old names will remain in place until
    mlpack 3.0.0.

  * Renamed mlpack_allknn, mlpack_allkfn, and mlpack_allkrann to mlpack_knn,
    mlpack_kfn, and mlpack_krann.  The mlpack_allknn, mlpack_allkfn, and
    mlpack_allkrann programs will remain as copies until mlpack 3.0.0.

  * Add --random_initialization option to mlpack_hmm_train, for use when no
    labels are provided.

  * Add --kill_empty_clusters option to mlpack_kmeans and KillEmptyClusters
    policy for the KMeans class (#595, #596).

### mlpack 2.0.1
###### 2016-02-04
  * Fix CMake to properly detect when MKL is being used with Armadillo.

  * Minor parameter handling fixes to mlpack_logistic_regression (#504, #505).

  * Properly install arma_config.hpp.

  * Memory handling fixes for Hoeffding tree code.

  * Add functions that allow changing training-time parameters to HoeffdingTree
    class.

  * Fix infinite loop in sparse coding test.

  * Documentation spelling fixes (#501).

  * Properly handle covariances for Gaussians with large condition number
    (#496), preventing GMMs from filling with NaNs during training (and also
    HMMs that use GMMs).

  * CMake fixes for finding LAPACK and BLAS as Armadillo dependencies when ATLAS
    is used.

  * CMake fix for projects using mlpack's CMake configuration from elsewhere
    (#512).

### mlpack 2.0.0
###### 2015-12-24
  * Removed overclustering support from k-means because it is not well-tested,
    may be buggy, and is (I think) unused.  If this was support you were using,
    open a bug or get in touch with us; it would not be hard for us to
    reimplement it.

  * Refactored KMeans to allow different types of Lloyd iterations.

  * Added implementations of k-means: Elkan's algorithm, Hamerly's algorithm,
    Pelleg-Moore's algorithm, and the DTNN (dual-tree nearest neighbor)
    algorithm.

  * Significant acceleration of LRSDP via the use of accu(a % b) instead of
    trace(a * b).

  * Added MatrixCompletion class (matrix_completion), which performs nuclear
    norm minimization to fill unknown values of an input matrix.

  * No more dependence on Boost.Random; now we use C++11 STL random support.

  * Add softmax regression, contributed by Siddharth Agrawal and QiaoAn Chen.

  * Changed NeighborSearch, RangeSearch, FastMKS, LSH, and RASearch API; these
    classes now take the query sets in the Search() method, instead of in the
    constructor.

  * Use OpenMP, if available.  For now OpenMP support is only available in the
    DET training code.

  * Add support for predicting new test point values to LARS and the
    command-line 'lars' program.

  * Add serialization support for Perceptron and LogisticRegression.

  * Refactor SoftmaxRegression to predict into an arma::Row<size_t> object, and
    add a softmax_regression program.

  * Refactor LSH to allow loading and saving of models.

  * ToString() is removed entirely (#487).

  * Add --input_model_file and --output_model_file options to appropriate
    machine learning algorithms.

  * Rename all executables to start with an "mlpack" prefix (#229).

  * Add HoeffdingTree and mlpack_hoeffding_tree, an implementation of the
    streaming decision tree methodology from Domingos and Hulten in 2000.

### mlpack 1.0.12
###### 2015-01-07
  * Switch to 3-clause BSD license (from LGPL).

### mlpack 1.0.11
###### 2014-12-11
  * Proper handling of dimension calculation in PCA.

  * Load parameter vectors properly for LinearRegression models.

  * Linker fixes for AugLagrangian specializations under Visual Studio.

  * Add support for observation weights to LinearRegression.

  * MahalanobisDistance<> now takes the root of the distance by default and
    therefore satisfies the triangle inequality (TakeRoot now defaults to true).

  * Better handling of optional Armadillo HDF5 dependency.

  * Fixes for numerous intermittent test failures.

  * math::RandomSeed() now sets the random seed for recent (>=3.930) Armadillo
    versions.

  * Handle Newton method convergence better for
    SparseCoding::OptimizeDictionary() and make maximum iterations a parameter.

  * Known bug: CosineTree construction may fail in some cases on i386 systems
    (#358).

### mlpack 1.0.10
###### 2014-08-29
  * Bugfix for NeighborSearch regression which caused very slow allknn/allkfn.
    Speeds are now restored to approximately 1.0.8 speeds, with significant
    improvement for the cover tree (#347).

  * Detect dependencies correctly when ARMA_USE_WRAPPER is not being defined
    (i.e., libarmadillo.so does not exist).

  * Bugfix for compilation under Visual Studio (#348).

### mlpack 1.0.9
###### 2014-07-28
  * GMM initialization is now safer and provides a working GMM when constructed
    with only the dimensionality and number of Gaussians (#301).

  * Check for division by 0 in Forward-Backward Algorithm in HMMs (#301).

  * Fix MaxVarianceNewCluster (used when re-initializing clusters for k-means)
    (#301).

  * Fixed implementation of Viterbi algorithm in HMM::Predict() (#303).

  * Significant speedups for dual-tree algorithms using the cover tree (#235,
    #314) including a faster implementation of FastMKS.

  * Fix for LRSDP optimizer so that it compiles and can be used (#312).

  * CF (collaborative filtering) now expects users and items to be zero-indexed,
    not one-indexed (#311).

  * CF::GetRecommendations() API change: now requires the number of
    recommendations as the first parameter.  The number of users in the local
    neighborhood should be specified with CF::NumUsersForSimilarity().

  * Removed incorrect PeriodicHRectBound (#58).

  * Refactor LRSDP into LRSDP class and standalone function to be optimized
    (#305).

  * Fix for centering in kernel PCA (#337).

  * Added simulated annealing (SA) optimizer, contributed by Zhihao Lou.

  * HMMs now support initial state probabilities; these can be set in the
    constructor, trained, or set manually with HMM::Initial() (#302).

  * Added Nyström method for kernel matrix approximation by Marcus Edel.

  * Kernel PCA now supports using Nyström method for approximation.

  * Ball trees now work with dual-tree algorithms, via the BallBound<> bound
    structure (#307); fixed by Yash Vadalia.

  * The NMF class is now AMF<>, and supports far more types of factorizations,
    by Sumedh Ghaisas.

  * A QUIC-SVD implementation has returned, written by Siddharth Agrawal and
    based on older code from Mudit Gupta.

  * Added perceptron and decision stump by Udit Saxena (these are weak learners
    for an eventual AdaBoost class).

  * Sparse autoencoder added by Siddharth Agrawal.

### mlpack 1.0.8
###### 2014-01-06
  * Memory leak in NeighborSearch index-mapping code fixed (#298).

  * GMMs can be trained using the existing model as a starting point by
    specifying an additional boolean parameter to GMM::Estimate() (#296).

  * Logistic regression implementation added in methods/logistic_regression (see
    also #293).

  * L-BFGS optimizer now returns its function via Function().

  * Version information is now obtainable via mlpack::util::GetVersion() or the
    __MLPACK_VERSION_MAJOR, __MLPACK_VERSION_MINOR, and  __MLPACK_VERSION_PATCH
    macros (#297).

  * Fix typos in allkfn and allkrann output.

### mlpack 1.0.7
###### 2013-10-04
  * Cover tree support for range search (range_search), rank-approximate nearest
    neighbors (allkrann), minimum spanning tree calculation (emst), and FastMKS
    (fastmks).

  * Dual-tree FastMKS implementation added and tested.

  * Added collaborative filtering package (cf) that can provide recommendations
    when given users and items.

  * Fix for correctness of Kernel PCA (kernel_pca) (#270).

  * Speedups for PCA and Kernel PCA (#198).

  * Fix for correctness of Neighborhood Components Analysis (NCA) (#279).

  * Minor speedups for dual-tree algorithms.

  * Fix for Naive Bayes Classifier (nbc) (#269).

  * Added a ridge regression option to LinearRegression (linear_regression)
    (#286).

  * Gaussian Mixture Models (gmm::GMM<>) now support arbitrary covariance matrix
    constraints (#283).

  * MVU (mvu) removed because it is known to not work (#183).

  * Minor updates and fixes for kernels (in mlpack::kernel).

### mlpack 1.0.6
###### 2013-06-13
  * Minor bugfix so that FastMKS gets built.

### mlpack 1.0.5
###### 2013-05-01
  * Speedups of cover tree traversers (#235).

  * Addition of rank-approximate nearest neighbors (RANN), found in
    src/mlpack/methods/rann/.

  * Addition of fast exact max-kernel search (FastMKS), found in
    src/mlpack/methods/fastmks/.

  * Fix for EM covariance estimation; this should improve GMM training time.

  * More parameters for GMM estimation.

  * Force GMM and GaussianDistribution covariance matrices to be positive
    definite, so that training converges much more often.

  * Add parameter for the tolerance of the Baum-Welch algorithm for HMM
    training.

  * Fix for compilation with clang compiler.

  * Fix for k-furthest-neighbor-search.

### mlpack 1.0.4
###### 2013-02-08
  * Force minimum Armadillo version to 2.4.2.

  * Better output of class types to streams; a class with a ToString() method
    implemented can be sent to a stream with operator<<.

  * Change return type of GMM::Estimate() to double (#257).

  * Style fixes for k-means and RADICAL.

  * Handle size_t support correctly with Armadillo 3.6.2 (#258).

  * Add locality-sensitive hashing (LSH), found in src/mlpack/methods/lsh/.

  * Better tests for SGD (stochastic gradient descent) and NCA (neighborhood
    components analysis).

### mlpack 1.0.3
###### 2012-09-16

  * Remove internal sparse matrix support because Armadillo 3.4.0 now includes
    it.  When using Armadillo versions older than 3.4.0, sparse matrix support
    is not available.

  * NCA (neighborhood components analysis) now support an arbitrary optimizer
    (#245), including stochastic gradient descent (#249).

### mlpack 1.0.2
###### 2012-08-15
  * Added density estimation trees, found in src/mlpack/methods/det/.

  * Added non-negative matrix factorization, found in src/mlpack/methods/nmf/.

  * Added experimental cover tree implementation, found in
    src/mlpack/core/tree/cover_tree/ (#157).

  * Better reporting of boost::program_options errors (#225).

  * Fix for timers on Windows (#212, #211).

  * Fix for allknn and allkfn output (#204).

  * Sparse coding dictionary initialization is now a template parameter (#220).

### mlpack 1.0.1
###### 2012-03-03
  * Added kernel principal components analysis (kernel PCA), found in
    src/mlpack/methods/kernel_pca/ (#74).

  * Fix for Lovasz-Theta AugLagrangian tests (#182).

  * Fixes for allknn output (#185, #186).

  * Added range search executable (#192).

  * Adapted citations in documentation to BibTeX; no citations in -h output
    (#195).

  * Stop use of 'const char*' and prefer 'std::string' (#176).

  * Support seeds for random numbers (#177).

### mlpack 1.0.0
###### 2011-12-17
  * Initial release.  See any resolved tickets numbered less than #196 or
    execute this query:
    http://www.mlpack.org/trac/query?status=closed&milestone=mlpack+1.0.0<|MERGE_RESOLUTION|>--- conflicted
+++ resolved
@@ -74,12 +74,10 @@
 
   * Fix thread safety issues in mlpack bindings to other languages (#2995).
 
-<<<<<<< HEAD
+  * Fix double-free of model pointers in R bindings (#3034).
+
   * Fix Julia, Python, R, and Go handling of categorical data for
     `decision_tree()` and `hoeffding_tree()` (#2971).
-=======
-  * Fix double-free of model pointers in R bindings (#3034).
->>>>>>> c3a89f0b
 
 ### mlpack 3.4.2
 ###### 2020-10-26
