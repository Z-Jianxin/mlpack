--- conflicted
+++ resolved
@@ -54,16 +54,14 @@
 
   * Bump minimum Boost version to 1.58 (#2305).
 
-<<<<<<< HEAD
   * Refactor STB support so HAS_STB macro is not needed when compiling against
     mlpack (#2312).
-=======
+
   * Add Hard Shrink Activation Function (#2186).
 
   * Add Soft Shrink Activation Function (#2174).
 
   * Add Hinge Embedding Loss Function (#2229).
->>>>>>> 3f38cc39
 
 ### mlpack 3.2.2
 ###### 2019-11-26
