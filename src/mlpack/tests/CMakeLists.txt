# mlpack test executable.
add_executable(mlpack_test
  adaboost_test.cpp
  akfn_test.cpp
  aknn_test.cpp
  ann_dist_test.cpp
  ann_layer_test.cpp
  ann_regularizer_test.cpp
  ann_test_tools.hpp
  ann_visitor_test.cpp
  arma_extend_test.cpp
  armadillo_svd_test.cpp
  async_learning_test.cpp
  augmented_rnns_tasks_test.cpp
  bias_svd_test.cpp
  binarize_test.cpp
  block_krylov_svd_test.cpp
  callback_test.cpp
  cf_test.cpp
  cli_binding_test.cpp
  io_test.cpp
  cosine_tree_test.cpp
  cv_test.cpp
  dbscan_test.cpp
  dcgan_test.cpp
  decision_stump_test.cpp
  decision_tree_test.cpp
  det_test.cpp
  distribution_test.cpp
  drusilla_select_test.cpp
  emst_test.cpp
  fastmks_test.cpp
  facilities_test.cpp
  feedforward_network_test.cpp
  gan_test.cpp
  gmm_test.cpp
  hmm_test.cpp
  hoeffding_tree_test.cpp
  hpt_test.cpp
  hyperplane_test.cpp
  imputation_test.cpp
  init_rules_test.cpp
  kde_test.cpp
  kernel_pca_test.cpp
  kernel_test.cpp
  kernel_traits_test.cpp
  kfn_test.cpp
  kmeans_test.cpp
  knn_test.cpp
  krann_search_test.cpp
  ksinit_test.cpp
  lars_test.cpp
  layer_names_test.cpp
  lin_alg_test.cpp
  linear_svm_test.cpp
  lmnn_test.cpp
  load_save_test.cpp
  local_coordinate_coding_test.cpp
  log_test.cpp
  logistic_regression_test.cpp
  loss_functions_test.cpp
  lsh_test.cpp
  math_test.cpp
  matrix_completion_test.cpp
  maximal_inputs_test.cpp
  mean_shift_test.cpp
  metric_test.cpp
  mlpack_test.cpp
  mock_categorical_data.hpp
  nbc_test.cpp
  nca_test.cpp
  nmf_test.cpp
  nystroem_method_test.cpp
  octree_test.cpp
  pca_test.cpp
  perceptron_test.cpp
  prefixedoutstream_test.cpp
  python_binding_test.cpp
  q_learning_test.cpp
  qdafn_test.cpp
  quic_svd_test.cpp
  radical_test.cpp
  random_forest_test.cpp
  random_test.cpp
  randomized_svd_test.cpp
  range_search_test.cpp
  rbm_network_test.cpp
  rectangle_tree_test.cpp
  recurrent_network_test.cpp
  regularized_svd_test.cpp
  reward_clipping_test.cpp
  rl_components_test.cpp
  scaling_test.cpp
  serialization.cpp
  serialization.hpp
  serialization_test.cpp
  sfinae_test.cpp
  softmax_regression_test.cpp
  sort_policy_test.cpp
  sparse_autoencoder_test.cpp
  sparse_coding_test.cpp
  spill_tree_test.cpp
  split_data_test.cpp
  string_encoding_test.cpp
  sumtree_test.cpp
  svd_batch_test.cpp
  svd_incremental_test.cpp
  svdplusplus_test.cpp
  termination_policy_test.cpp
  test_function_tools.hpp
  test_tools.hpp
  timer_test.cpp
  tree_test.cpp
  tree_traits_test.cpp
  ub_tree_test.cpp
  union_find_test.cpp
  vantage_point_tree_test.cpp
  wgan_test.cpp
  main_tests/adaboost_test.cpp
  main_tests/approx_kfn_test.cpp
  main_tests/cf_test.cpp
  main_tests/dbscan_test.cpp
  main_tests/decision_stump_test.cpp
  main_tests/decision_tree_test.cpp
  main_tests/det_test.cpp
  main_tests/emst_test.cpp
  main_tests/fastmks_test.cpp
  main_tests/gmm_generate_test.cpp
  main_tests/gmm_probability_test.cpp
  main_tests/gmm_train_test.cpp
  main_tests/hmm_generate_test.cpp
  main_tests/hmm_loglik_test.cpp
  main_tests/hmm_test_utils.hpp
  main_tests/hmm_train_test.cpp
  main_tests/hmm_viterbi_test.cpp
  main_tests/hoeffding_tree_test.cpp
  main_tests/kde_test.cpp
  main_tests/kernel_pca_test.cpp
  main_tests/kfn_test.cpp
  main_tests/kmeans_test.cpp
  main_tests/knn_test.cpp
  main_tests/krann_test.cpp
  main_tests/linear_svm_test.cpp
  main_tests/lmnn_test.cpp
  main_tests/local_coordinate_coding_test.cpp
  main_tests/logistic_regression_test.cpp
  main_tests/lsh_test.cpp
  main_tests/mean_shift_test.cpp
  main_tests/nbc_test.cpp
  main_tests/nca_test.cpp
  main_tests/nmf_test.cpp
  main_tests/pca_test.cpp
  main_tests/perceptron_test.cpp
  main_tests/preprocess_binarize_test.cpp
  main_tests/preprocess_imputer_test.cpp
  main_tests/preprocess_scale_test.cpp
  main_tests/preprocess_split_test.cpp
  main_tests/radical_test.cpp
  main_tests/random_forest_test.cpp
  main_tests/range_search_test.cpp
  main_tests/softmax_regression_test.cpp
  main_tests/sparse_coding_test.cpp
  main_tests/test_helper.hpp
)

add_executable(mlpack_catch_test
  activation_functions_test.cpp
<<<<<<< HEAD
  convolutional_network_test.cpp
  convolution_test.cpp
=======
  image_load_test.cpp
  linear_regression_test.cpp
>>>>>>> fac40998
  main.cpp
  serialization_catch.cpp
  serialization_catch.hpp
  test_catch_tools.hpp
  main_tests/image_converter_test.cpp
  main_tests/linear_regression_test.cpp
  main_tests/test_helper.hpp
)

# Link dependencies of test executable.
target_link_libraries(mlpack_test
  mlpack
  ${ARMADILLO_LIBRARIES}
  ${BOOST_LIBRARIES}
  ${COMPILER_SUPPORT_LIBRARIES}
)

target_link_libraries(mlpack_catch_test
  mlpack
  ${ARMADILLO_LIBRARIES}
  ${BOOST_LIBRARIES}
  ${COMPILER_SUPPORT_LIBRARIES}
)

set_target_properties(mlpack_test PROPERTIES COTIRE_CXX_PREFIX_HEADER_INIT "../core.hpp")
set_target_properties(mlpack_catch_test PROPERTIES COTIRE_CXX_PREFIX_HEADER_INIT "../core.hpp")
cotire(mlpack_test)
cotire(mlpack_catch_test)

# Copy test data into right place.
add_custom_command(TARGET mlpack_test
  POST_BUILD
  COMMAND ${CMAKE_COMMAND} -E copy_directory ${CMAKE_CURRENT_SOURCE_DIR}/data/
      ${PROJECT_BINARY_DIR}
)

add_custom_command(TARGET mlpack_catch_test
  POST_BUILD
  COMMAND ${CMAKE_COMMAND} -E copy_directory ${CMAKE_CURRENT_SOURCE_DIR}/data/
      ${PROJECT_BINARY_DIR}
)

add_custom_command(TARGET mlpack_test
  POST_BUILD
  COMMAND ${CMAKE_COMMAND} -E tar xjf mnist_first250_training_4s_and_9s.tar.bz2
  COMMAND ${CMAKE_COMMAND} -E tar xjf digits_train.tar.bz2
  COMMAND ${CMAKE_COMMAND} -E tar xjf digits_test.tar.bz2
  COMMAND ${CMAKE_COMMAND} -E tar xjf digits_train_label.tar.bz2
  COMMAND ${CMAKE_COMMAND} -E tar xjf digits_test_label.tar.bz2
  WORKING_DIRECTORY ${PROJECT_BINARY_DIR}
)

# The list of long running parallel tests
set(parallel_tests
  "ANNLayerTest;"
  "AsyncLearningTest;"
  "SVDIncrementalTest;"
  "SVDBatchTest;"
  "LocalCoordinateCodingTest;"
  "FeedForwardNetworkTest;"
  "RecurrentNetworkTest;"
  "SparseAutoencoderTest;"
  "GMMTest;"
  "CFTest;"
  "HMMTest;"
  "LARSTest;"
  "LogisticRegressionTest;"
  "GmmTrainMainTest;"
  "LinearSVMTest")

# Add tests to the testing framework
# Get the list of sources from the test target
get_target_property(test_sources mlpack_test SOURCES)

# Go through the list of test sources and parse the test suite name
foreach(test_file ${test_sources})
  # Regex for parsing files with AUTO_TEST_SUITE
  file(STRINGS ${test_file} test_suite REGEX "BOOST_AUTO_TEST_SUITE\\(.*")
  if(NOT "${test_suite}" STREQUAL "")
    # Get the substring of test_suite within brackets in test_name
    string(REGEX MATCH "\\(.*\\)" test_name ${test_suite})
    # Get the substring excluding the brackets, by calculating the indices
    string(LENGTH ${test_name} end_idx)
    math(EXPR end_idx "${end_idx} - 2")
    string(SUBSTRING ${test_name} "1" ${end_idx} test)
    # Add the test to the testing tool, test is the name of the test suite
    add_test(NAME ${test} COMMAND mlpack_test -t ${test} WORKING_DIRECTORY
      ${CMAKE_BINARY_DIR})
  endif()
  # Regex for parsing files with FIXTURE_TEST_SUITE similarly
  file(STRINGS ${test_file} test_suite REGEX "BOOST_FIXTURE_TEST_SUITE\\(.*,")
  if(NOT "${test_suite}" STREQUAL "")
    # Get the substring of test_suite within brackets and comma in test_name
    string(REGEX MATCH "\\(.*," test_name ${test_suite})
    string(LENGTH ${test_name} end_idx)
    math(EXPR end_idx "${end_idx} - 2")
    string(SUBSTRING ${test_name} "1" ${end_idx} test)
    add_test(NAME ${test} COMMAND mlpack_test -t ${test} WORKING_DIRECTORY
      ${CMAKE_BINARY_DIR})
  endif()
endforeach()

add_test(NAME "catch_test" COMMAND mlpack_catch_test WORKING_DIRECTORY ${CMAKE_BINARY_DIR})

# Use RUN_SERIAL for long running parallel tests
set_tests_properties(${parallel_tests} PROPERTIES RUN_SERIAL TRUE)
<|MERGE_RESOLUTION|>--- conflicted
+++ resolved
@@ -165,13 +165,10 @@
 
 add_executable(mlpack_catch_test
   activation_functions_test.cpp
-<<<<<<< HEAD
   convolutional_network_test.cpp
   convolution_test.cpp
-=======
   image_load_test.cpp
   linear_regression_test.cpp
->>>>>>> fac40998
   main.cpp
   serialization_catch.cpp
   serialization_catch.hpp
