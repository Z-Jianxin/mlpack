--- conflicted
+++ resolved
@@ -53,13 +53,9 @@
 TEST_CASE("HuberLossTest", "[LossFunctionsTest]")
 {
   arma::mat input, target, output;
-<<<<<<< HEAD
+  arma::mat expectedOutput;
+  double loss;
   HuberLoss module;
-=======
-  arma::mat expectedOutput;
-  double loss;
-  HuberLoss<> module;
->>>>>>> c4bb721e
 
   // Test for sum reduction.
   input = arma::mat("-0.0494 -1.1958 -1.0486 -0.2121 1.6028 0.0737 -0.7091 "
@@ -113,17 +109,10 @@
   arma::mat input, target, input4, target4;
   arma::mat output1, output2, output3, output4;
   arma::mat expOutput1, expOutput2, expOutput3, expOutput4;
-<<<<<<< HEAD
-  PoissonNLLLoss module1;
-  PoissonNLLLoss module2(true, true, 1e-08, false);
-  PoissonNLLLoss module3(true, true, 1e-08, true);
-  PoissonNLLLoss module4(false, true, 1e-08, true);
-=======
-  PoissonNLLLoss<> module1(true, false, 1e-8, false);
-  PoissonNLLLoss<> module2(true, true, 1e-08, true);
-  PoissonNLLLoss<> module3(true, true, 1e-08, false);
-  PoissonNLLLoss<> module4(false, true, 1e-08, false);
->>>>>>> c4bb721e
+  PoissonNLLLoss module1(true, false, 1e-8, false);
+  PoissonNLLLoss module2(true, true, 1e-08, true);
+  PoissonNLLLoss module3(true, true, 1e-08, false);
+  PoissonNLLLoss module4(false, true, 1e-08, false);
 
   // Test the Forward function on a user generated input.
   input = arma::mat("1.0 1.0 1.9 1.6 -1.9 3.7 -1.0 0.5");
@@ -187,25 +176,7 @@
   arma::mat input, target, output;
   arma::mat expectedOutput;
   double loss;
-<<<<<<< HEAD
-  KLDivergence module(true);
-
-  // Test the Forward function.  Loss should be 0 if input = target.
-  input = arma::ones(10, 1);
-  target = arma::ones(10, 1);
-  loss = module.Forward(input, target);
-  REQUIRE(loss == Approx(0.0).margin(1e-5));
-}
-
-/*
- * Simple test for the mean squared logarithmic error function.
- */
-TEST_CASE("SimpleMeanSquaredLogarithmicErrorTest", "[LossFunctionsTest]")
-{
-  arma::mat input, output, target;
-  MeanSquaredLogarithmicError module;
-=======
-  KLDivergence<> module;
+  KLDivergence module;
 
   // Test for sum reduction.
   input = arma::mat("-0.7007 -2.0247 -0.7132 -0.4584 -0.2637 -1.1795 -0.1093 "
@@ -217,7 +188,6 @@
   input.reshape(4, 3);
   target.reshape(4, 3);
   expectedOutput.reshape(4, 3);
->>>>>>> c4bb721e
 
   // Test the Forward function. Loss should be 2.33349.
   // Value calculated using torch.nn.KLDivLoss(reduction='sum').
@@ -255,13 +225,9 @@
  */
 TEST_CASE("SimpleMeanSquaredLogarithmicErrorTest", "[LossFunctionsTest]")
 {
-    arma::mat input, target, output, expectedOutput;
-  double loss;
-<<<<<<< HEAD
-  KLDivergence module(true);
-=======
-  MeanSquaredLogarithmicError<> module;
->>>>>>> c4bb721e
+  arma::mat input, target, output, expectedOutput;
+  double loss;
+  MeanSquaredLogarithmicError module;
 
   // Test for sum reduction.
   input = arma::mat("-0.0494 1.1958 1.0486 -0.2121 1.6028 0.0737 -0.7091 "
@@ -280,30 +246,35 @@
 
   // Test the Backward function.
   module.Backward(input, target, output);
-<<<<<<< HEAD
-  REQUIRE(arma::as_scalar(output) == Approx(-0.1).epsilon(1e-5));
-}
-
-/**
- * Test to check KL Divergence loss function when we do not take mean.
- */
-TEST_CASE("KLDivergenceNoMeanTest", "[LossFunctionsTest]")
+  REQUIRE(arma::as_scalar(arma::accu(output)) == Approx(-10.5619).epsilon(1e-3));
+  REQUIRE(output.n_rows == input.n_rows);
+  REQUIRE(output.n_cols == input.n_cols);
+  CheckMatrices(output, expectedOutput, 0.1);
+
+  // Test the error function on a single input.
+  input = arma::mat("2");
+  target = arma::mat("3");
+  error = module.Forward(input, target);
+  REQUIRE(error == Approx(0.082760974810151655).epsilon(1e-3));
+
+  // Test the Backward function on a single input.
+  module.Backward(input, target, output);
+  REQUIRE(arma::accu(output) == Approx(-0.1917880483011872).epsilon(1e-3));
+  REQUIRE(output.n_elem == 1);
+}
+
+/**
+ * Test to check KL Divergence loss function when we take mean.
+ */
+TEST_CASE("KLDivergenceMeanTest", "[LossFunctionsTest]")
 {
   arma::mat input, target, output;
   double loss;
-  KLDivergence module(false);
-=======
-  REQUIRE(arma::as_scalar(arma::accu(output)) == Approx(-10.5619).epsilon(1e-3));
-  REQUIRE(output.n_rows == input.n_rows);
-  REQUIRE(output.n_cols == input.n_cols);
-  CheckMatrices(output, expectedOutput, 0.1);
->>>>>>> c4bb721e
-
-  // Test for mean reduction by modifying reduction parameter using accessor.
-  module.Reduction() = false;
-  expectedOutput = arma::mat("-0.0718 0.0585 0.1067 -0.2119 0.0348 -0.0907 "
-      "-0.9612 0.0482 0.0120 0.2070 0.0148 -0.0266");
-  expectedOutput.reshape(4, 3);
+  KLDivergence module(true);
+
+  // Test the Forward function.
+  input = arma::mat("1 1 1 1 1 1 1 1 1 1");
+  target = arma::exp(arma::mat("2 1 1 1 1 1 1 1 1 1"));
 
   // Test the Forward function. Loss should be 1.10606.
   loss = module.Forward(input, target);
@@ -324,11 +295,7 @@
 TEST_CASE("SimpleMeanSquaredErrorTest", "[LossFunctionsTest]")
 {
   arma::mat input, output, target;
-<<<<<<< HEAD
-  MeanSquaredError module;
-=======
-  MeanSquaredError<> module(false);
->>>>>>> c4bb721e
+  MeanSquaredError module(false);
 
   // Test the Forward function on a user generated input and compare it against
   // the manually calculated result.
@@ -378,13 +345,8 @@
 TEST_CASE("SimpleBinaryCrossEntropyLossTest", "[LossFunctionsTest]")
 {
   arma::mat input1, input2, input3, output, target1, target2, target3;
-<<<<<<< HEAD
-  BCELoss module1(1e-6, false);
-  BCELoss module2(1e-6, true);
-=======
-  BCELoss<> module1(1e-6, true);
-  BCELoss<> module2(1e-6, false);
->>>>>>> c4bb721e
+  BCELoss module1(1e-6, true);
+  BCELoss module2(1e-6, false);
   // Test the Forward function on a user generator input and compare it against
   // the manually calculated result.
   input1 = arma::mat("0.5 0.5 0.5 0.5 0.5 0.5 0.5 0.5");
@@ -495,13 +457,9 @@
 TEST_CASE("SimpleEarthMoverDistanceLayerTest", "[LossFunctionsTest]")
 {
   arma::mat input1, input2, output, target1, target2, expectedOutput;
-<<<<<<< HEAD
+  arma::mat input3, target3;
+  double loss;
   EarthMoverDistance module;
-=======
-  arma::mat input3, target3;
-  double loss;
-  EarthMoverDistance<> module;
->>>>>>> c4bb721e
 
   // Test the Forward function on a user generator input and compare it against
   // the manually calculated result.
@@ -686,14 +644,9 @@
  */
 TEST_CASE("SimpleMeanBiasErrorTest", "[LossFunctionsTest]")
 {
-<<<<<<< HEAD
-  arma::mat input, output, target;
+  arma::mat input, target, output;
+  double loss;
   MeanBiasError module;
-=======
-  arma::mat input, target, output;
-  double loss;
-  MeanBiasError<> module;
->>>>>>> c4bb721e
 
   // Test for sum reduction.
   input = arma::mat("-0.0494 -1.1958 -1.0486 -0.2121 1.6028 0.0737 -0.7091 "
@@ -846,14 +799,9 @@
  */
 TEST_CASE("SimpleL1LossTest", "[LossFunctionsTest]")
 {
-<<<<<<< HEAD
-  arma::mat input1, input2, output, target1, target2;
-  L1Loss module(false);
-=======
   arma::mat input, output, target;
   double loss;
-  L1Loss<> module(true);
->>>>>>> c4bb721e
+  L1Loss module(true);
 
   // Test the Forward function on a user generator input and compare it against
   // the manually calculated result.
@@ -919,47 +867,6 @@
   // Test the Backward function.
   module.Backward(input1, input2, output);
   REQUIRE(arma::accu(output) == Approx(0.06324556).epsilon(1e-3));
-<<<<<<< HEAD
-=======
-
-  // Check for correctness for cube.
-  CosineEmbeddingLoss<> module2(0.5, true);
-
-  arma::cube input3(3, 2, 2);
-  arma::cube input4(3, 2, 2);
-  input3.fill(1);
-  input4.fill(1);
-  input3(0) = 2;
-  input3(1) = 2;
-  input3(4) = 2;
-  input3(6) = 2;
-  input3(8) = 2;
-  input3(10) = 2;
-  input4(2) = 2;
-  input4(9) = 2;
-  input4(11) = 2;
-  loss = module2.Forward(input3, input4);
-  // Calculated using torch.nn.CosineEmbeddingLoss().
-  REQUIRE(loss == Approx(0.55395).epsilon(1e-3));
-
-  // Test the Backward function.
-  module2.Backward(input3, input4, output);
-  REQUIRE(arma::accu(output) == Approx(-0.36649111).epsilon(1e-3));
-
-  // Check Output for mean type of reduction.
-  CosineEmbeddingLoss<> module3(0.0, true, false);
-  loss = module3.Forward(input3, input4);
-  REQUIRE(loss == Approx(0.092325).epsilon(1e-3));
-
-  // Check correctness for cube.
-  module3.Similarity() = false;
-  loss = module3.Forward(input3, input4);
-  REQUIRE(loss == Approx(0.90767498236).epsilon(1e-3));
-
-  // Test the Backward function.
-  module3.Backward(input3, input4, output);
-  REQUIRE(arma::accu(output) == Approx(0.0236749374).epsilon(1e-4));
->>>>>>> c4bb721e
 }
 
 /*
@@ -967,35 +874,10 @@
  */
 TEST_CASE("MarginRankingLossTest", "[LossFunctionsTest]")
 {
-<<<<<<< HEAD
-  arma::mat input, input1, input2, target, output;
+  arma::mat input, input1, input2, target, output, expectedOutput;
+  double loss;
+  //  Test sum reduction
   MarginRankingLoss module;
-
-  // Test the Forward function on a user generator input and compare it against
-  // the manually calculated result.
-  input1 = arma::mat("1 2 5 7 -1 -3");
-  input2 = arma::mat("-1 3 -4 11 3 -3");
-  input = arma::join_cols(input1, input2);
-  target = arma::mat("1 -1 -1 1 -1 1");
-  double error = module.Forward(input, target);
-  // Computed using torch.nn.functional.margin_ranking_loss()
-  REQUIRE(error == Approx(2.66667).epsilon(1e-3));
-
-  // Test the Backward function.
-  module.Backward(input, target, output);
-
-  CheckMatrices(output, arma::mat("-0.000000 0.166667 -1.500000 0.666667 "
-      "0.000000 -0.000000"), 1e-3);
-  REQUIRE(output.n_rows == target.n_rows);
-  REQUIRE(output.n_cols == target.n_cols);
-
-  // Test the error function on another input.
-=======
-  arma::mat input, input1, input2, target, output, expectedOutput;
-  double loss;
-  //  Test sum reduction
-  MarginRankingLoss<> module;
->>>>>>> c4bb721e
   input1 = arma::mat("0.4287 -1.6208 -1.5006 -0.4473 1.5208 -4.5184 9.3574 "
       "-4.8090 4.3455 5.2070");
   input2 = arma::mat("-4.5288 -9.2766 -0.5882 -5.6643 -6.0175 8.8506 3.4759 "
@@ -1021,7 +903,7 @@
 
   // Test for mean reduction by modifying reduction parameter using accessor.
   module.Reduction() = false;
-  
+
   // Test the forward function
   // loss should be 3.0353
   // value calculated using torch.nn.MarginRankingLoss(margin=1.0,reduction='mean')
