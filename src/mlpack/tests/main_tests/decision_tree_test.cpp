--- conflicted
+++ resolved
@@ -189,11 +189,7 @@
   SetInputParam("weights", std::move(weights));
 
   // Input test data.
-<<<<<<< HEAD
-  SetInputParam("test", testData);
-=======
-  SetInputParam("test", std::move(std::make_tuple(info, testData)));
->>>>>>> 0b7cc127
+  SetInputParam("test", std::make_tuple(info, testData));
 
   mlpackMain();
 
@@ -208,12 +204,6 @@
   CLI::GetSingleton().Parameters()["weights"].wasPassed = false;
   CLI::GetSingleton().Parameters()["test"].wasPassed = false;
 
-<<<<<<< HEAD
-=======
-  if (!data::Load("vc2_test.csv", testData, info))
-    BOOST_FAIL("Cannot load test dataset vc2.csv!");
-
->>>>>>> 0b7cc127
   // Input trained model.
   SetInputParam("test", std::move(std::make_tuple(info, testData)));
   SetInputParam("input_model",
@@ -239,7 +229,6 @@
 }
 
 /**
-<<<<<<< HEAD
  * Make sure only one of training data or pre-trained model is passed.
  */
 BOOST_AUTO_TEST_CASE(DecisionTreeTrainingVerTest)
@@ -251,7 +240,27 @@
   arma::Row<size_t> labels;
   if (!data::Load("vc2_labels.txt", labels))
     BOOST_FAIL("Cannot load labels for vc2_labels.txt");
-=======
+  
+  // Initialize an all-ones weight matrix.
+  arma::mat weights(1, labels.n_cols, arma::fill::ones);
+  
+  // Input training data.
+  SetInputParam("training", std::move(inputData));
+  SetInputParam("labels", std::move(labels));
+  SetInputParam("weights", std::move(weights));
+
+  mlpackMain();
+
+  // Input pre-trained model.
+  SetInputParam("input_model",
+                std::move(CLI::GetParam<DecisionTreeModel>("output_model")));
+
+  Log::Fatal.ignoreInput = true;
+  BOOST_REQUIRE_THROW(mlpackMain(), std::runtime_error);
+  Log::Fatal.ignoreInput = false;
+}
+
+/**
  * Ensure that saved model trained on categorical dataset can be used again.
  */
 BOOST_AUTO_TEST_CASE(DecisionModelCategoricalReuseTest)
@@ -264,27 +273,10 @@
   arma::Row<size_t> labels;
   if (!data::Load("braziltourism_labels.txt", labels))
     BOOST_FAIL("Cannot load labels for braziltourism_labels.txt");
->>>>>>> 0b7cc127
-
-  // Initialize an all-ones weight matrix.
-  arma::mat weights(1, labels.n_cols, arma::fill::ones);
-
-<<<<<<< HEAD
-  // Input training data.
-  SetInputParam("training", std::move(inputData));
-  SetInputParam("labels", std::move(labels));
-  SetInputParam("weights", std::move(weights));
-
-  mlpackMain();
-
-  // Input pre-trained model.
-  SetInputParam("input_model",
-                std::move(CLI::GetParam<DecisionTreeModel>("output_model")));
-
-  Log::Fatal.ignoreInput = true;
-  BOOST_REQUIRE_THROW(mlpackMain(), std::runtime_error);
-  Log::Fatal.ignoreInput = false;
-=======
+
+  // Initialize an all-ones weight matrix.
+  arma::mat weights(1, labels.n_cols, arma::fill::ones);
+  
   arma::mat testData;
   if (!data::Load("braziltourism_test.arff", testData, info))
     BOOST_FAIL("Cannot load test dataset braziltourism_test.arff!");
@@ -297,7 +289,7 @@
   SetInputParam("weights", std::move(weights));
 
   // Input test data.
-  SetInputParam("test", std::move(std::make_tuple(info, testData)));
+  SetInputParam("test", (std::make_tuple(info, testData));
 
   mlpackMain();
 
@@ -312,9 +304,6 @@
   CLI::GetSingleton().Parameters()["weights"].wasPassed = false;
   CLI::GetSingleton().Parameters()["test"].wasPassed = false;
 
-  if (!data::Load("braziltourism_test.arff", testData, info))
-    BOOST_FAIL("Cannot load test dataset braziltourism_test.arff!");
-
   // Input trained model.
   SetInputParam("test", std::move(std::make_tuple(info, testData)));
   SetInputParam("input_model",
@@ -337,7 +326,6 @@
   // Check that initial predictions and predictions using saved model are same.
   CheckMatrices(predictions, CLI::GetParam<arma::Row<size_t>>("predictions"));
   CheckMatrices(probabilities, CLI::GetParam<arma::mat>("probabilities"));
->>>>>>> 0b7cc127
 }
 
 BOOST_AUTO_TEST_SUITE_END();