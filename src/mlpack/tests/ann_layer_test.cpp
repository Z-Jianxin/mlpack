/**
 * @file tests/ann_layer_test.cpp
 * @author Marcus Edel
 * @author Praveen Ch
 *
 * Tests the ann layer modules.
 *
 * mlpack is free software; you may redistribute it and/or modify it under the
 * terms of the 3-clause BSD license.  You should have received a copy of the
 * 3-clause BSD license along with mlpack.  If not, see
 * http://www.opensource.org/licenses/BSD-3-Clause for more information.
 */
#include <mlpack/core.hpp>

#include <mlpack/methods/ann/layer/layer.hpp>
#include <mlpack/methods/ann/layer/layer_types.hpp>
#include <mlpack/methods/ann/init_rules/random_init.hpp>
#include <mlpack/methods/ann/init_rules/glorot_init.hpp>
#include <mlpack/methods/ann/init_rules/const_init.hpp>
#include <mlpack/methods/ann/init_rules/nguyen_widrow_init.hpp>
#include <mlpack/methods/ann/loss_functions/mean_squared_error.hpp>
#include <mlpack/methods/ann/loss_functions/cross_entropy_error.hpp>
#include <mlpack/methods/ann/ffn.hpp>
#include <mlpack/methods/ann/rnn.hpp>

#include "test_catch_tools.hpp"
#include "catch.hpp"
#include "ann_test_tools.hpp"
#include "serialization_catch.hpp"

using namespace mlpack;
using namespace mlpack::ann;

/**
 * Simple add module test.
 */
TEST_CASE("SimpleAddLayerTest", "[ANNLayerTest]")
{
  arma::mat output, input, delta;
  Add<> module(10);
  module.Parameters().randu();

  // Test the Forward function.
  input = arma::zeros(10, 1);
  module.Forward(input, output);
  REQUIRE(arma::accu(module.Parameters()) == arma::accu(output));

  // Test the Backward function.
  module.Backward(input, output, delta);
  REQUIRE(arma::accu(output) == arma::accu(delta));

  // Test the forward function.
  input = arma::ones(10, 1);
  module.Forward(input, output);
  REQUIRE(10 + arma::accu(module.Parameters()) ==
      Approx(arma::accu(output)).epsilon(1e-5));

  // Test the backward function.
  module.Backward(input, output, delta);
  REQUIRE(arma::accu(output) == Approx(arma::accu(delta)).epsilon(1e-5));
}

/**
 * Jacobian add module test.
 */
TEST_CASE("JacobianAddLayerTest", "[ANNLayerTest]")
{
  for (size_t i = 0; i < 5; ++i)
  {
    const size_t elements = math::RandInt(2, 1000);
    arma::mat input;
    input.set_size(elements, 1);

    Add<> module(elements);
    module.Parameters().randu();

    double error = JacobianTest(module, input);
    REQUIRE(error <= 1e-5);
  }
}

/**
 * Add layer numerical gradient test.
 */
TEST_CASE("GradientAddLayerTest", "[ANNLayerTest]")
{
  // Add function gradient instantiation.
  struct GradientFunction
  {
    GradientFunction()
    {
      input = arma::randu(10, 1);
      target = arma::mat("1");

      model = new FFN<NegativeLogLikelihood<>, NguyenWidrowInitialization>();
      model->Predictors() = input;
      model->Responses() = target;
      model->Add<IdentityLayer<> >();
      model->Add<Linear<> >(10, 10);
      model->Add<Add<> >(10);
      model->Add<LogSoftMax<> >();
    }

    ~GradientFunction()
    {
      delete model;
    }

    double Gradient(arma::mat& gradient) const
    {
      double error = model->Evaluate(model->Parameters(), 0, 1);
      model->Gradient(model->Parameters(), 0, gradient, 1);
      return error;
    }

    arma::mat& Parameters() { return model->Parameters(); }

    FFN<NegativeLogLikelihood<>, NguyenWidrowInitialization>* model;
    arma::mat input, target;
  } function;

  REQUIRE(CheckGradient(function) <= 1e-4);
}

/**
 * Test that the function that can access the outSize parameter of
 * the Add layer works.
 */
TEST_CASE("AddLayerParametersTest", "[ANNLayerTest]")
{
  // Parameter : outSize.
  Add<> layer(7);

  // Make sure we can get the parameter successfully.
  REQUIRE(layer.OutputSize() == 7);
}

/**
 * Simple constant module test.
 */
TEST_CASE("SimpleConstantLayerTest", "[ANNLayerTest]")
{
  arma::mat output, input, delta;
  Constant<> module(10, 3.0);

  // Test the Forward function.
  input = arma::zeros(10, 1);
  module.Forward(input, output);
  REQUIRE(arma::accu(output) == 30.0);

  // Test the Backward function.
  module.Backward(input, output, delta);
  REQUIRE(arma::accu(delta) == 0);

  // Test the forward function.
  input = arma::ones(10, 1);
  module.Forward(input, output);
  REQUIRE(arma::accu(output) == 30.0);

  // Test the backward function.
  module.Backward(input, output, delta);
  REQUIRE(arma::accu(delta) == 0);
}

/**
 * Jacobian constant module test.
 */
TEST_CASE("JacobianConstantLayerTest", "[ANNLayerTest]")
{
  for (size_t i = 0; i < 5; ++i)
  {
    const size_t elements = math::RandInt(2, 1000);
    arma::mat input;
    input.set_size(elements, 1);

    Constant<> module(elements, 1.0);

    double error = JacobianTest(module, input);
    REQUIRE(error <= 1e-5);
  }
}

/**
 * Test that the function that can access the outSize parameter of the
 * Constant layer works.
 */
TEST_CASE("ConstantLayerParametersTest", "[ANNLayerTest]")
{
  // Parameter : outSize.
  Constant<> layer(7);

  // Make sure we can get the parameter successfully.
  REQUIRE(layer.OutSize() == 7);
}

/**
 * Simple dropout module test.
 */
TEST_CASE("SimpleDropoutLayerTest", "[ANNLayerTest]")
{
  // Initialize the probability of setting a value to zero.
  const double p = 0.2;

  // Initialize the input parameter.
  arma::mat input(1000, 1);
  input.fill(1 - p);

  Dropout<> module(p);
  module.Deterministic() = false;

  // Test the Forward function.
  arma::mat output;
  module.Forward(input, output);
  REQUIRE(arma::as_scalar(arma::abs(arma::mean(output) - (1 - p))) <= 0.05);

  // Test the Backward function.
  arma::mat delta;
  module.Backward(input, input, delta);
  REQUIRE(arma::as_scalar(arma::abs(arma::mean(delta) - (1 - p))) <= 0.05);

  // Test the Forward function.
  module.Deterministic() = true;
  module.Forward(input, output);
  REQUIRE(arma::accu(input) == arma::accu(output));
}

/**
 * Perform dropout x times using ones as input, sum the number of ones and
 * validate that the layer is producing approximately the correct number of
 * ones.
 */
TEST_CASE("DropoutProbabilityTest", "[ANNLayerTest]")
{
  arma::mat input = arma::ones(1500, 1);
  const size_t iterations = 10;

  double probability[5] = { 0.1, 0.3, 0.4, 0.7, 0.8 };
  for (size_t trial = 0; trial < 5; ++trial)
  {
    double nonzeroCount = 0;
    for (size_t i = 0; i < iterations; ++i)
    {
      Dropout<> module(probability[trial]);
      module.Deterministic() = false;

      arma::mat output;
      module.Forward(input, output);

      // Return a column vector containing the indices of elements of X that
      // are non-zero, we just need the number of non-zero values.
      arma::uvec nonzero = arma::find(output);
      nonzeroCount += nonzero.n_elem;
    }
    const double expected = input.n_elem * (1 - probability[trial]) *
        iterations;
    const double error = fabs(nonzeroCount - expected) / expected;

    REQUIRE(error <= 0.15);
  }
}

/*
 * Perform dropout with probability 1 - p where p = 0, means no dropout.
 */
TEST_CASE("NoDropoutTest", "[ANNLayerTest]")
{
  arma::mat input = arma::ones(1500, 1);
  Dropout<> module(0);
  module.Deterministic() = false;

  arma::mat output;
  module.Forward(input, output);

  REQUIRE(arma::accu(output) == arma::accu(input));
}

/*
 * Perform test to check whether mean and variance remain nearly same
 * after AlphaDropout.
 */
TEST_CASE("SimpleAlphaDropoutLayerTest", "[ANNLayerTest]")
{
  // Initialize the probability of setting a value to alphaDash.
  const double p = 0.2;

  // Initialize the input parameter having a mean nearabout 0
  // and variance nearabout 1.
  arma::mat input = arma::randn<arma::mat>(1000, 1);

  AlphaDropout<> module(p);
  module.Deterministic() = false;

  // Test the Forward function when training phase.
  arma::mat output;
  module.Forward(input, output);
  // Check whether mean remains nearly same.
  REQUIRE(arma::as_scalar(arma::abs(arma::mean(input) - arma::mean(output))) <=
      0.1);

  // Check whether variance remains nearly same.
  REQUIRE(arma::as_scalar(arma::abs(arma::var(input) - arma::var(output))) <=
      0.1);

  // Test the Backward function when training phase.
  arma::mat delta;
  module.Backward(input, input, delta);
  REQUIRE(arma::as_scalar(arma::abs(arma::mean(delta) - 0)) <= 0.05);

  // Test the Forward function when testing phase.
  module.Deterministic() = true;
  module.Forward(input, output);
  REQUIRE(arma::accu(input) == arma::accu(output));
}

/**
 * Perform AlphaDropout x times using ones as input, sum the number of ones
 * and validate that the layer is producing approximately the correct number
 * of ones.
 */
TEST_CASE("AlphaDropoutProbabilityTest", "[ANNLayerTest]")
{
  arma::mat input = arma::ones(1500, 1);
  const size_t iterations = 10;

  double probability[5] = { 0.1, 0.3, 0.4, 0.7, 0.8 };
  for (size_t trial = 0; trial < 5; ++trial)
  {
    double nonzeroCount = 0;
    for (size_t i = 0; i < iterations; ++i)
    {
      AlphaDropout<> module(probability[trial]);
      module.Deterministic() = false;

      arma::mat output;
      module.Forward(input, output);

      // Return a column vector containing the indices of elements of X
      // that are not alphaDash, we just need the number of
      // nonAlphaDash values.
      arma::uvec nonAlphaDash = arma::find(module.Mask());
      nonzeroCount += nonAlphaDash.n_elem;
    }

    const double expected = input.n_elem * (1-probability[trial]) * iterations;

    const double error = fabs(nonzeroCount - expected) / expected;

    REQUIRE(error <= 0.15);
  }
}

/**
 * Perform AlphaDropout with probability 1 - p where p = 0,
 * means no AlphaDropout.
 */
TEST_CASE("NoAlphaDropoutTest", "[ANNLayerTest]")
{
  arma::mat input = arma::ones(1500, 1);
  AlphaDropout<> module(0);
  module.Deterministic() = false;

  arma::mat output;
  module.Forward(input, output);

  REQUIRE(arma::accu(output) == arma::accu(input));
}

/**
 * Simple linear module test.
 */
TEST_CASE("SimpleLinearLayerTest", "[ANNLayerTest]")
{
  arma::mat output, input, delta;
  Linear<> module(10, 10);
  module.Parameters().randu();
  module.Reset();

  // Test the Forward function.
  input = arma::zeros(10, 1);
  module.Forward(input, output);
  REQUIRE(arma::accu(module.Parameters().submat(100,
          0, module.Parameters().n_elem - 1, 0)) ==
          Approx(arma::accu(output)).epsilon(1e-5));

  // Test the Backward function.
  module.Backward(input, input, delta);
  REQUIRE(arma::accu(delta) == 0);
}

/**
 * Jacobian linear module test.
 */
TEST_CASE("JacobianLinearLayerTest", "[ANNLayerTest]")
{
  for (size_t i = 0; i < 5; ++i)
  {
    const size_t inputElements = math::RandInt(2, 1000);
    const size_t outputElements = math::RandInt(2, 1000);

    arma::mat input;
    input.set_size(inputElements, 1);

    Linear<> module(inputElements, outputElements);
    module.Parameters().randu();

    double error = JacobianTest(module, input);
    REQUIRE(error <= 1e-5);
  }
}

/**
 * Linear layer numerical gradient test.
 */
TEST_CASE("GradientLinearLayerTest", "[ANNLayerTest]")
{
  // Linear function gradient instantiation.
  struct GradientFunction
  {
    GradientFunction()
    {
      input = arma::randu(10, 1);
      target = arma::mat("1");

      model = new FFN<NegativeLogLikelihood<>, NguyenWidrowInitialization>();
      model->Predictors() = input;
      model->Responses() = target;
      model->Add<IdentityLayer<> >();
      model->Add<Linear<> >(10, 10);
      model->Add<Linear<> >(10, 2);
      model->Add<LogSoftMax<> >();
    }

    ~GradientFunction()
    {
      delete model;
    }

    double Gradient(arma::mat& gradient) const
    {
      double error = model->Evaluate(model->Parameters(), 0, 1);
      model->Gradient(model->Parameters(), 0, gradient, 1);
      return error;
    }

    arma::mat& Parameters() { return model->Parameters(); }

    FFN<NegativeLogLikelihood<>, NguyenWidrowInitialization>* model;
    arma::mat input, target;
  } function;

  REQUIRE(CheckGradient(function) <= 1e-4);
}

/**
 * Simple Linear3D layer test.
 */
TEST_CASE("SimpleLinear3DLayerTest", "[ANNLayerTest]")
{
  const size_t inSize = 4;
  const size_t outSize = 1;
  const size_t nPoints = 2;
  const size_t batchSize = 1;
  arma::mat input, output, delta;

  Linear3D<> module(inSize, outSize);
  module.Reset();
  module.Parameters().randu();

  // Test the Forward function.
  input = arma::zeros(inSize * nPoints, batchSize);
  module.Forward(input, output);
  REQUIRE(arma::accu(module.Bias())
      == Approx(arma::accu(output) / (nPoints * batchSize)).epsilon(1e-3));

  // Test the Backward function.
  module.Backward(input, input, delta);
  REQUIRE(arma::accu(delta) == 0);
}

/**
 * Jacobian Linear3D module test.
 */
TEST_CASE("JacobianLinear3DLayerTest", "[ANNLayerTest]")
{
  for (size_t i = 0; i < 5; ++i)
  {
    const size_t inSize = math::RandInt(2, 10);
    const size_t outSize = math::RandInt(2, 10);
    const size_t nPoints = math::RandInt(2, 10);
    const size_t batchSize = 1;

    arma::mat input;
    input.set_size(inSize * nPoints, batchSize);

    Linear3D<> module(inSize, outSize);
    module.Parameters().randu();

    double error = JacobianTest(module, input);
    REQUIRE(error <= 1e-5);
  }
}

/**
 * Simple Gradient test for Linear3D layer.
 */
TEST_CASE("GradientLinear3DLayerTest", "[ANNLayerTest]")
{
  // Linear function gradient instantiation.
  struct GradientFunction
  {
    GradientFunction()
    {
      const size_t inSize = 4;
      const size_t outSize = 1;
      const size_t nPoints = 2;
      const size_t batchSize = 4;

      input = arma::randu(inSize * nPoints, batchSize);
      target = arma::zeros(outSize * nPoints, batchSize);
      target(0, 0) = 1;
      target(0, 3) = 1;
      target(1, 1) = 1;
      target(1, 2) = 1;

      model = new FFN<MeanSquaredError<>, RandomInitialization>();
      model->Predictors() = input;
      model->Responses() = target;
      model->Add<IdentityLayer<>>();
      model->Add<Linear3D<>>(inSize, outSize);
    }

    ~GradientFunction()
    {
      delete model;
    }

    double Gradient(arma::mat& gradient) const
    {
      double error = model->Evaluate(model->Parameters(), 0, 1);
      model->Gradient(model->Parameters(), 0, gradient, 1);
      return error;
    }

    arma::mat& Parameters() { return model->Parameters(); }

    FFN<MeanSquaredError<>, RandomInitialization>* model;
    arma::mat input, target;
  } function;

  REQUIRE(CheckGradient(function) <= 1e-7);
}

/**
 * Simple noisy linear module test.
 */
TEST_CASE("SimpleNoisyLinearLayerTest", "[ANNLayerTest]")
{
  arma::mat output, input, delta;
  NoisyLinear<> module(10, 10);
  module.Parameters().randu();
  module.Reset();

  // Test the Backward function.
  module.Backward(input, input, delta);
  REQUIRE(arma::accu(delta) == 0);
}

/**
 * Jacobian noisy linear module test.
 */
TEST_CASE("JacobianNoisyLinearLayerTest", "[ANNLayerTest]")
{
  const size_t inputElements = math::RandInt(2, 1000);
  const size_t outputElements = math::RandInt(2, 1000);

  arma::mat input;
  input.set_size(inputElements, 1);

  NoisyLinear<> module(inputElements, outputElements);
  module.Parameters().randu();

  double error = JacobianTest(module, input);
  REQUIRE(error <= 1e-5);
}

/**
 * Noisy Linear layer numerical gradient test.
 */
TEST_CASE("GradientNoisyLinearLayerTest", "[ANNLayerTest]")
{
  // Noisy linear function gradient instantiation.
  struct GradientFunction
  {
    GradientFunction()
    {
      input = arma::randu(10, 1);
      target = arma::mat("1");

      model = new FFN<NegativeLogLikelihood<>, NguyenWidrowInitialization>();
      model->Predictors() = input;
      model->Responses() = target;
      model->Add<IdentityLayer<> >();
      model->Add<NoisyLinear<> >(10, 10);
      model->Add<NoisyLinear<> >(10, 2);
      model->Add<LogSoftMax<> >();
    }

    ~GradientFunction()
    {
      delete model;
    }

    double Gradient(arma::mat& gradient) const
    {
      double error = model->Evaluate(model->Parameters(), 0, 1);
      model->Gradient(model->Parameters(), 0, gradient, 1);
      return error;
    }

    arma::mat& Parameters() { return model->Parameters(); }

    FFN<NegativeLogLikelihood<>, NguyenWidrowInitialization>* model;
    arma::mat input, target;
  } function;

  REQUIRE(CheckGradient(function) <= 1e-4);
}

/**
 * Simple linear no bias module test.
 */
TEST_CASE("SimpleLinearNoBiasLayerTest", "[ANNLayerTest]")
{
  arma::mat output, input, delta;
  LinearNoBias<> module(10, 10);
  module.Parameters().randu();
  module.Reset();

  // Test the Forward function.
  input = arma::zeros(10, 1);
  module.Forward(input, output);
  REQUIRE(0 == arma::accu(output));

  // Test the Backward function.
  module.Backward(input, input, delta);
  REQUIRE(arma::accu(delta) == 0);
}

/**
 * Simple padding layer test.
 */
TEST_CASE("SimplePaddingLayerTest", "[ANNLayerTest]")
{
  arma::mat output, input, delta;
  Padding<> module(1, 2, 3, 4);

  // Test the Forward function.
  input = arma::randu(10, 1);
  module.Forward(input, output);
  REQUIRE(arma::accu(input) == arma::accu(output));
  REQUIRE(output.n_rows == input.n_rows + 3);
  REQUIRE(output.n_cols == input.n_cols + 7);

  // Test the Backward function.
  module.Backward(input, output, delta);
  CheckMatrices(delta, input);
}

/**
 * Jacobian linear no bias module test.
 */
TEST_CASE("JacobianLinearNoBiasLayerTest", "[ANNLayerTest]")
{
  for (size_t i = 0; i < 5; ++i)
  {
    const size_t inputElements = math::RandInt(2, 1000);
    const size_t outputElements = math::RandInt(2, 1000);

    arma::mat input;
    input.set_size(inputElements, 1);

    LinearNoBias<> module(inputElements, outputElements);
    module.Parameters().randu();

    double error = JacobianTest(module, input);
    REQUIRE(error <= 1e-5);
  }
}

/**
 * LinearNoBias layer numerical gradient test.
 */
TEST_CASE("GradientLinearNoBiasLayerTest", "[ANNLayerTest]")
{
  // LinearNoBias function gradient instantiation.
  struct GradientFunction
  {
    GradientFunction()
    {
      input = arma::randu(10, 1);
      target = arma::mat("1");

      model = new FFN<NegativeLogLikelihood<>, NguyenWidrowInitialization>();
      model->Predictors() = input;
      model->Responses() = target;
      model->Add<IdentityLayer<> >();
      model->Add<Linear<> >(10, 10);
      model->Add<LinearNoBias<> >(10, 2);
      model->Add<LogSoftMax<> >();
    }

    ~GradientFunction()
    {
      delete model;
    }

    double Gradient(arma::mat& gradient) const
    {
      double error = model->Evaluate(model->Parameters(), 0, 1);
      model->Gradient(model->Parameters(), 0, gradient, 1);
      return error;
    }

    arma::mat& Parameters() { return model->Parameters(); }

    FFN<NegativeLogLikelihood<>, NguyenWidrowInitialization>* model;
    arma::mat input, target;
  } function;

  REQUIRE(CheckGradient(function) <= 1e-4);
}

/**
 * Jacobian negative log likelihood module test.
 */
TEST_CASE("JacobianNegativeLogLikelihoodLayerTest", "[ANNLayerTest]")
{
  for (size_t i = 0; i < 5; ++i)
  {
    NegativeLogLikelihood<> module;
    const size_t inputElements = math::RandInt(5, 100);
    arma::mat input;
    RandomInitialization init(0, 1);
    init.Initialize(input, inputElements, 1);

    arma::mat target(1, 1);
    target(0) = math::RandInt(1, inputElements - 1);

    double error = JacobianPerformanceTest(module, input, target);
    REQUIRE(error <= 1e-5);
  }
}

/**
 * Jacobian LeakyReLU module test.
 */
TEST_CASE("JacobianLeakyReLULayerTest", "[ANNLayerTest]")
{
  for (size_t i = 0; i < 5; ++i)
  {
    const size_t inputElements = math::RandInt(2, 1000);

    arma::mat input;
    input.set_size(inputElements, 1);

    LeakyReLU<> module;

    double error = JacobianTest(module, input);
    REQUIRE(error <= 1e-5);
  }
}

/**
 * Jacobian FlexibleReLU module test.
 */
TEST_CASE("JacobianFlexibleReLULayerTest", "[ANNLayerTest]")
{
  for (size_t i = 0; i < 5; ++i)
  {
    const size_t inputElements = math::RandInt(2, 1000);

    arma::mat input;
    input.set_size(inputElements, 1);

    FlexibleReLU<> module;

    double error = JacobianTest(module, input);
    REQUIRE(error <= 1e-5);
  }
}

/**
 * Flexible ReLU layer numerical gradient test.
 */
TEST_CASE("GradientFlexibleReLULayerTest", "[ANNLayerTest]")
{
  // Add function gradient instantiation.
  struct GradientFunction
  {
    GradientFunction()
    {
      input = arma::randu(2, 1);
      target = arma::mat("1");

      model = new FFN<NegativeLogLikelihood<>, RandomInitialization>(
          NegativeLogLikelihood<>(), RandomInitialization(0.1, 0.5));

      model->Predictors() = input;
      model->Responses() = target;
      model->Add<Linear<> >(2, 2);
      model->Add<LinearNoBias<> >(2, 5);
      model->Add<FlexibleReLU<> >(0.05);
      model->Add<LogSoftMax<> >();
    }

    ~GradientFunction()
    {
      delete model;
    }

    double Gradient(arma::mat& gradient) const
    {
      double error = model->Evaluate(model->Parameters(), 0, 1);
      model->Gradient(model->Parameters(), 0, gradient, 1);
      return error;
    }

    arma::mat& Parameters() { return model->Parameters(); }

    FFN<NegativeLogLikelihood<>, RandomInitialization>* model;
    arma::mat input, target;
  } function;

  REQUIRE(CheckGradient(function) <= 1e-4);
}

/**
 * Jacobian MultiplyConstant module test.
 */
TEST_CASE("JacobianMultiplyConstantLayerTest", "[ANNLayerTest]")
{
  for (size_t i = 0; i < 5; ++i)
  {
    const size_t inputElements = math::RandInt(2, 1000);

    arma::mat input;
    input.set_size(inputElements, 1);

    MultiplyConstant<> module(3.0);

    double error = JacobianTest(module, input);
    REQUIRE(error <= 1e-5);
  }
}

/**
 * Jacobian HardTanH module test.
 */
TEST_CASE("JacobianHardTanHLayerTest", "[ANNLayerTest]")
{
  for (size_t i = 0; i < 5; ++i)
  {
    const size_t inputElements = math::RandInt(2, 1000);

    arma::mat input;
    input.set_size(inputElements, 1);

    HardTanH<> module;

    double error = JacobianTest(module, input);
    REQUIRE(error <= 1e-5);
  }
}

/**
 * Simple select module test.
 */
TEST_CASE("SimpleSelectLayerTest", "[ANNLayerTest]")
{
  arma::mat outputA, outputB, input, delta;

  input = arma::ones(10, 5);
  for (size_t i = 0; i < input.n_cols; ++i)
  {
    input.col(i) *= i;
  }

  // Test the Forward function.
  Select<> moduleA(3);
  moduleA.Forward(input, outputA);
  REQUIRE(30 == arma::accu(outputA));

  // Test the Forward function.
  Select<> moduleB(3, 5);
  moduleB.Forward(input, outputB);
  REQUIRE(15 == arma::accu(outputB));

  // Test the Backward function.
  moduleA.Backward(input, outputA, delta);
  REQUIRE(30 == arma::accu(delta));

  // Test the Backward function.
  moduleB.Backward(input, outputA, delta);
  REQUIRE(15 == arma::accu(delta));
}

/**
 * Test that the functions that can access the parameters of the
 * Select layer work.
 */
TEST_CASE("SelectLayerParametersTest", "[ANNLayerTest]")
{
  // Parameter order : index, elements.
  Select<> layer(3, 5);

  // Make sure we can get the parameters successfully.
  REQUIRE(layer.Index() == 3);
  REQUIRE(layer.NumElements() == 5);
}

/**
 * Simple join module test.
 */
TEST_CASE("SimpleJoinLayerTest", "[ANNLayerTest]")
{
  arma::mat output, input, delta;
  input = arma::ones(10, 5);

  // Test the Forward function.
  Join<> module;
  module.Forward(input, output);
  REQUIRE(50 == arma::accu(output));

  bool b = output.n_rows == 1 || output.n_cols == 1;
  REQUIRE(b == true);

  // Test the Backward function.
  module.Backward(input, output, delta);
  REQUIRE(50 == arma::accu(delta));

  b = delta.n_rows == input.n_rows && input.n_cols;
  REQUIRE(b == true);
}

/**
 * Simple add merge module test.
 */
TEST_CASE("SimpleAddMergeLayerTest", "[ANNLayerTest]")
{
  arma::mat output, input, delta;
  input = arma::ones(10, 1);

  for (size_t i = 0; i < 5; ++i)
  {
    AddMerge<> module(false, false);
    const size_t numMergeModules = math::RandInt(2, 10);
    for (size_t m = 0; m < numMergeModules; ++m)
    {
      IdentityLayer<> identityLayer;
      identityLayer.Forward(input, identityLayer.OutputParameter());

      module.Add<IdentityLayer<> >(identityLayer);
    }

    // Test the Forward function.
    module.Forward(input, output);
    REQUIRE(10 * numMergeModules == arma::accu(output));

    // Test the Backward function.
    module.Backward(input, output, delta);
    REQUIRE(arma::accu(output) == arma::accu(delta));
  }
}

/**
 * Test the LSTM layer with a user defined rho parameter and without.
 */
TEST_CASE("LSTMRrhoTest", "[ANNLayerTest]")
{
  const size_t rho = 5;
  arma::cube input = arma::randu(1, 1, 5);
  arma::cube target = arma::ones(1, 1, 5);
  RandomInitialization init(0.5, 0.5);

  // Create model with user defined rho parameter.
  RNN<NegativeLogLikelihood<>, RandomInitialization> modelA(
      rho, false, NegativeLogLikelihood<>(), init);
  modelA.Add<IdentityLayer<> >();
  modelA.Add<Linear<> >(1, 10);

  // Use LSTM layer with rho.
  modelA.Add<LSTM<> >(10, 3, rho);
  modelA.Add<LogSoftMax<> >();

  // Create model without user defined rho parameter.
  RNN<NegativeLogLikelihood<> > modelB(
      rho, false, NegativeLogLikelihood<>(), init);
  modelB.Add<IdentityLayer<> >();
  modelB.Add<Linear<> >(1, 10);

  // Use LSTM layer with rho = MAXSIZE.
  modelB.Add<LSTM<> >(10, 3);
  modelB.Add<LogSoftMax<> >();

  ens::StandardSGD opt(0.1, 1, 5, -100, false);
  modelA.Train(input, target, opt);
  modelB.Train(input, target, opt);

  CheckMatrices(modelB.Parameters(), modelA.Parameters());
}

/**
 * LSTM layer numerical gradient test.
 */
TEST_CASE("GradientLSTMLayerTest", "[ANNLayerTest]")
{
  // LSTM function gradient instantiation.
  struct GradientFunction
  {
    GradientFunction()
    {
      input = arma::randu(1, 1, 5);
      target.ones(1, 1, 5);
      const size_t rho = 5;

      model = new RNN<NegativeLogLikelihood<> >(rho);
      model->Predictors() = input;
      model->Responses() = target;
      model->Add<IdentityLayer<> >();
      model->Add<Linear<> >(1, 10);
      model->Add<LSTM<> >(10, 3, rho);
      model->Add<LogSoftMax<> >();
    }

    ~GradientFunction()
    {
      delete model;
    }

    double Gradient(arma::mat& gradient) const
    {
      double error = model->Evaluate(model->Parameters(), 0, 1);
      model->Gradient(model->Parameters(), 0, gradient, 1);
      return error;
    }

    arma::mat& Parameters() { return model->Parameters(); }

    RNN<NegativeLogLikelihood<> >* model;
    arma::cube input, target;
  } function;

  REQUIRE(CheckGradient(function) <= 1e-4);
}

/**
 * Test that the functions that can modify and access the parameters of the
 * LSTM layer work.
 */
TEST_CASE("LSTMLayerParametersTest", "[ANNLayerTest]")
{
  // Parameter order : inSize, outSize, rho.
  LSTM<> layer1(1, 2, 3);
  LSTM<> layer2(1, 2, 4);

  // Make sure we can get the parameters successfully.
  REQUIRE(layer1.InSize() == 1);
  REQUIRE(layer1.OutSize() == 2);
  REQUIRE(layer1.Rho() == 3);

  // Now modify the parameters to match the second layer.
  layer1.Rho() = 4;

  // Now ensure all the results are the same.
  REQUIRE(layer1.InSize() == layer2.InSize());
  REQUIRE(layer1.OutSize() == layer2.OutSize());
  REQUIRE(layer1.Rho() == layer2.Rho());
}

/**
 * Test the FastLSTM layer with a user defined rho parameter and without.
 */
TEST_CASE("FastLSTMRrhoTest", "[ANNLayerTest]")
{
  const size_t rho = 5;
  arma::cube input = arma::randu(1, 1, 5);
  arma::cube target = arma::ones(1, 1, 5);
  RandomInitialization init(0.5, 0.5);

  // Create model with user defined rho parameter.
  RNN<NegativeLogLikelihood<>, RandomInitialization> modelA(
      rho, false, NegativeLogLikelihood<>(), init);
  modelA.Add<IdentityLayer<> >();
  modelA.Add<Linear<> >(1, 10);

  // Use FastLSTM layer with rho.
  modelA.Add<FastLSTM<> >(10, 3, rho);
  modelA.Add<LogSoftMax<> >();

  // Create model without user defined rho parameter.
  RNN<NegativeLogLikelihood<> > modelB(
      rho, false, NegativeLogLikelihood<>(), init);
  modelB.Add<IdentityLayer<> >();
  modelB.Add<Linear<> >(1, 10);

  // Use FastLSTM layer with rho = MAXSIZE.
  modelB.Add<FastLSTM<> >(10, 3);
  modelB.Add<LogSoftMax<> >();

  ens::StandardSGD opt(0.1, 1, 5, -100, false);
  modelA.Train(input, target, opt);
  modelB.Train(input, target, opt);

  CheckMatrices(modelB.Parameters(), modelA.Parameters());
}

/**
 * FastLSTM layer numerical gradient test.
 */
TEST_CASE("GradientFastLSTMLayerTest", "[ANNLayerTest]")
{
  // Fast LSTM function gradient instantiation.
  struct GradientFunction
  {
    GradientFunction()
    {
      input = arma::randu(1, 1, 5);
      target = arma::ones(1, 1, 5);
      const size_t rho = 5;

      model = new RNN<NegativeLogLikelihood<> >(rho);
      model->Predictors() = input;
      model->Responses() = target;
      model->Add<IdentityLayer<> >();
      model->Add<Linear<> >(1, 10);
      model->Add<FastLSTM<> >(10, 3, rho);
      model->Add<LogSoftMax<> >();
    }

    ~GradientFunction()
    {
      delete model;
    }

    double Gradient(arma::mat& gradient) const
    {
      double error = model->Evaluate(model->Parameters(), 0, 1);
      model->Gradient(model->Parameters(), 0, gradient, 1);
      return error;
    }

    arma::mat& Parameters() { return model->Parameters(); }

    RNN<NegativeLogLikelihood<> >* model;
    arma::cube input, target;
  } function;

  // The threshold should be << 0.1 but since the Fast LSTM layer uses an
  // approximation of the sigmoid function the estimated gradient is not
  // correct.
  REQUIRE(CheckGradient(function) <= 0.2);
}

/**
 * Test that the functions that can modify and access the parameters of the
 * Fast LSTM layer work.
 */
TEST_CASE("FastLSTMLayerParametersTest", "[ANNLayerTest]")
{
  // Parameter order : inSize, outSize, rho.
  FastLSTM<> layer1(1, 2, 3);
  FastLSTM<> layer2(1, 2, 4);

  // Make sure we can get the parameters successfully.
  REQUIRE(layer1.InSize() == 1);
  REQUIRE(layer1.OutSize() == 2);
  REQUIRE(layer1.Rho() == 3);

  // Now modify the parameters to match the second layer.
  layer1.Rho() = 4;

  // Now ensure all the results are the same.
  REQUIRE(layer1.InSize() == layer2.InSize());
  REQUIRE(layer1.OutSize() == layer2.OutSize());
  REQUIRE(layer1.Rho() == layer2.Rho());
}

/**
 * Testing the overloaded Forward() of the LSTM layer, for retrieving the cell
 * state. Besides output, the overloaded function provides read access to cell
 * state of the LSTM layer.
 */
TEST_CASE("ReadCellStateParamLSTMLayerTest", "[ANNLayerTest]")
{
  const size_t rho = 5, inputSize = 3, outputSize = 2;

  // Provide input of all ones.
  arma::cube input = arma::ones(inputSize, outputSize, rho);

  arma::mat inputGate, forgetGate, outputGate, hidden;
  arma::mat outLstm, cellLstm;

  // LSTM layer.
  LSTM<> lstm(inputSize, outputSize, rho);
  lstm.Reset();
  lstm.ResetCell(rho);

  // Initialize the weights to all ones.
  lstm.Parameters().ones();

  arma::mat inputWeight = arma::ones(outputSize, inputSize);
  arma::mat outputWeight = arma::ones(outputSize, outputSize);
  arma::mat bias = arma::ones(outputSize, input.n_cols);
  arma::mat cellCalc = arma::zeros(outputSize, input.n_cols);
  arma::mat outCalc = arma::zeros(outputSize, input.n_cols);

  for (size_t seqNum = 0; seqNum < rho; ++seqNum)
  {
      // Wrap a matrix around our data to avoid a copy.
      arma::mat stepData(input.slice(seqNum).memptr(),
          input.n_rows, input.n_cols, false, true);

      // Apply Forward() on LSTM layer.
      lstm.Forward(stepData, // Input.
                   outLstm,  // Output.
                   cellLstm, // Cell state.
                   false); // Don't write into the cell state.

      // Compute the value of cell state and output.
      // i = sigmoid(W.dot(x) + W.dot(h) + W.dot(c) + b).
      inputGate = 1.0 /(1 + arma::exp(-(inputWeight * stepData +
          outputWeight * outCalc + outputWeight % cellCalc + bias)));

      // f = sigmoid(W.dot(x) + W.dot(h) + W.dot(c) + b).
      forgetGate = 1.0 /(1 + arma::exp(-(inputWeight * stepData +
          outputWeight * outCalc + outputWeight % cellCalc + bias)));

      // z = tanh(W.dot(x) + W.dot(h) + b).
      hidden = arma::tanh(inputWeight * stepData +
                     outputWeight * outCalc + bias);

      // c = f * c + i * z.
      cellCalc = forgetGate % cellCalc + inputGate % hidden;

      // o = sigmoid(W.dot(x) + W.dot(h) + W.dot(c) + b).
      outputGate = 1.0 /(1 + arma::exp(-(inputWeight * stepData +
          outputWeight * outCalc + outputWeight % cellCalc + bias)));

      // h = o * tanh(c).
      outCalc = outputGate % arma::tanh(cellCalc);

      CheckMatrices(outLstm, outCalc, 1e-12);
      CheckMatrices(cellLstm, cellCalc, 1e-12);
  }
}

/**
 * Testing the overloaded Forward() of the LSTM layer, for retrieving the cell
 * state. Besides output, the overloaded function provides write access to cell
 * state of the LSTM layer.
 */
TEST_CASE("WriteCellStateParamLSTMLayerTest", "[ANNLayerTest]")
{
  const size_t rho = 5, inputSize = 3, outputSize = 2;

  // Provide input of all ones.
  arma::cube input = arma::ones(inputSize, outputSize, rho);

  arma::mat inputGate, forgetGate, outputGate, hidden;
  arma::mat outLstm, cellLstm;
  arma::mat cellCalc;

  // LSTM layer.
  LSTM<> lstm(inputSize, outputSize, rho);
  lstm.Reset();
  lstm.ResetCell(rho);

  // Initialize the weights to all ones.
  lstm.Parameters().ones();

  arma::mat inputWeight = arma::ones(outputSize, inputSize);
  arma::mat outputWeight = arma::ones(outputSize, outputSize);
  arma::mat bias = arma::ones(outputSize, input.n_cols);
  arma::mat outCalc = arma::zeros(outputSize, input.n_cols);

  for (size_t seqNum = 0; seqNum < rho; ++seqNum)
  {
      // Wrap a matrix around our data to avoid a copy.
      arma::mat stepData(input.slice(seqNum).memptr(),
          input.n_rows, input.n_cols, false, true);

      if (cellLstm.is_empty())
      {
        // Set the cell state to zeros.
        cellLstm = arma::zeros(outputSize, input.n_cols);
        cellCalc = arma::zeros(outputSize, input.n_cols);
      }
      else
      {
        // Set the cell state to zeros.
        cellLstm = arma::zeros(cellLstm.n_rows, cellLstm.n_cols);
        cellCalc = arma::zeros(cellCalc.n_rows, cellCalc.n_cols);
      }

      // Apply Forward() on the LSTM layer.
      lstm.Forward(stepData, // Input.
                   outLstm,  // Output.
                   cellLstm, // Cell state.
                   true);  // Write into cell state.

      // Compute the value of cell state and output.
      // i = sigmoid(W.dot(x) + W.dot(h) + W.dot(c) + b).
      inputGate = 1.0 /(1 + arma::exp(-(inputWeight * stepData +
          outputWeight * outCalc + outputWeight % cellCalc + bias)));

      // f = sigmoid(W.dot(x) + W.dot(h) + W.dot(c) + b).
      forgetGate = 1.0 /(1 + arma::exp(-(inputWeight * stepData +
          outputWeight * outCalc + outputWeight % cellCalc + bias)));

      // z = tanh(W.dot(x) + W.dot(h) + b).
      hidden = arma::tanh(inputWeight * stepData +
                     outputWeight * outCalc + bias);

      // c = f * c + i * z.
      cellCalc = forgetGate % cellCalc + inputGate % hidden;

      // o = sigmoid(W.dot(x) + W.dot(h) + W.dot(c) + b).
      outputGate = 1.0 /(1 + arma::exp(-(inputWeight * stepData +
          outputWeight * outCalc + outputWeight % cellCalc + bias)));

      // h = o * tanh(c).
      outCalc = outputGate % arma::tanh(cellCalc);

      CheckMatrices(outLstm, outCalc, 1e-12);
      CheckMatrices(cellLstm, cellCalc, 1e-12);
  }

  // Attempting to write empty matrix into cell state.
  lstm.Reset();
  lstm.ResetCell(rho);
  arma::mat stepData(input.slice(0).memptr(),
      input.n_rows, input.n_cols, false, true);

  lstm.Forward(stepData, // Input.
               outLstm,  // Output.
               cellLstm, // Cell state.
               true); // Write into cell state.

  for (size_t seqNum = 1; seqNum < rho; ++seqNum)
  {
    arma::mat empty;
    // Should throw error.
    REQUIRE_THROWS_AS(lstm.Forward(stepData, // Input.
                                   outLstm,  // Output.
                                   empty, // Cell state.
                                   true),  // Write into cell state.
                                   std::runtime_error);
  }
}

/**
 * Test that the functions that can modify and access the parameters of the
 * GRU layer work.
 */
TEST_CASE("GRULayerParametersTest", "[ANNLayerTest]")
{
  // Parameter order : inSize, outSize, rho.
  GRU<> layer1(1, 2, 3);
  GRU<> layer2(1, 2, 4);

  // Make sure we can get the parameters successfully.
  REQUIRE(layer1.InSize() == 1);
  REQUIRE(layer1.OutSize() == 2);
  REQUIRE(layer1.Rho() == 3);

  // Now modify the parameters to match the second layer.
  layer1.Rho() = 4;

  // Now ensure all the results are the same.
  REQUIRE(layer1.InSize() == layer2.InSize());
  REQUIRE(layer1.OutSize() == layer2.OutSize());
  REQUIRE(layer1.Rho() == layer2.Rho());
}

/**
 * Check if the gradients computed by GRU cell are close enough to the
 * approximation of the gradients.
 */
TEST_CASE("GradientGRULayerTest", "[ANNLayerTest]")
{
  // GRU function gradient instantiation.
  struct GradientFunction
  {
    GradientFunction()
    {
      input = arma::randu(1, 1, 5);
      target = arma::ones(1, 1, 5);
      const size_t rho = 5;

      model = new RNN<NegativeLogLikelihood<> >(rho);
      model->Predictors() = input;
      model->Responses() = target;
      model->Add<IdentityLayer<> >();
      model->Add<Linear<> >(1, 10);
      model->Add<GRU<> >(10, 3, rho);
      model->Add<LogSoftMax<> >();
    }

    ~GradientFunction()
    {
      delete model;
    }

    double Gradient(arma::mat& gradient) const
    {
      arma::mat output;
      double error = model->Evaluate(model->Parameters(), 0, 1);
      model->Gradient(model->Parameters(), 0, gradient, 1);
      return error;
    }

    arma::mat& Parameters() { return model->Parameters(); }

    RNN<NegativeLogLikelihood<> >* model;
    arma::cube input, target;
  } function;

  REQUIRE(CheckGradient(function) <= 1e-4);
}

/**
 * GRU layer manual forward test.
 */
TEST_CASE("ForwardGRULayerTest", "[ANNLayerTest]")
{
  // This will make it easier to clean memory later.
  GRU<>* gruAlloc = new GRU<>(3, 3, 5);
  GRU<>& gru = *gruAlloc;

  // Initialize the weights to all ones.
  NetworkInitialization<ConstInitialization>
    networkInit(ConstInitialization(1));
  networkInit.Initialize(gru.Model(), gru.Parameters());

  // Provide input of all ones.
  arma::mat input = arma::ones(3, 1);
  arma::mat output;

  gru.Forward(input, output);

  // Compute the z_t gate output.
  arma::mat expectedOutput = arma::ones(3, 1);
  expectedOutput *= -4;
  expectedOutput = arma::exp(expectedOutput);
  expectedOutput = arma::ones(3, 1) / (arma::ones(3, 1) + expectedOutput);
  expectedOutput = (arma::ones(3, 1)  - expectedOutput) % expectedOutput;

  // For the first input the output should be equal to the output of
  // gate z_t as the previous output fed to the cell is all zeros.
  REQUIRE(arma::as_scalar(arma::trans(output) * expectedOutput) <= 1e-2);

  expectedOutput = output;

  gru.Forward(input, output);

  double s = arma::as_scalar(arma::sum(expectedOutput));

  // Compute the value of z_t gate for the second input.
  arma::mat z_t = arma::ones(3, 1);
  z_t *= -(s + 4);
  z_t = arma::exp(z_t);
  z_t = arma::ones(3, 1) / (arma::ones(3, 1) + z_t);

  // Compute the value of o_t gate for the second input.
  arma::mat o_t = arma::ones(3, 1);
  o_t *= -(arma::as_scalar(arma::sum(expectedOutput % z_t)) + 4);
  o_t = arma::exp(o_t);
  o_t = arma::ones(3, 1) / (arma::ones(3, 1) + o_t);

  // Expected output for the second input.
  expectedOutput = z_t % expectedOutput + (arma::ones(3, 1) - z_t) % o_t;

  REQUIRE(arma::as_scalar(arma::trans(output) * expectedOutput) <= 1e-2);

  LayerTypes<> layer(gruAlloc);
  boost::apply_visitor(DeleteVisitor(), layer);
}

/**
 * Simple concat module test.
 */
TEST_CASE("SimpleConcatLayerTest", "[ANNLayerTest]")
{
  arma::mat output, input, delta, error;

  Linear<>* moduleA = new Linear<>(10, 10);
  moduleA->Parameters().randu();
  moduleA->Reset();

  Linear<>* moduleB = new Linear<>(10, 10);
  moduleB->Parameters().randu();
  moduleB->Reset();

  Concat<> module;
  module.Add(moduleA);
  module.Add(moduleB);

  // Test the Forward function.
  input = arma::zeros(10, 1);
  module.Forward(input, output);

  const double sumModuleA = arma::accu(
      moduleA->Parameters().submat(
      100, 0, moduleA->Parameters().n_elem - 1, 0));
  const double sumModuleB = arma::accu(
      moduleB->Parameters().submat(
      100, 0, moduleB->Parameters().n_elem - 1, 0));
  REQUIRE(sumModuleA + sumModuleB ==
      Approx(arma::accu(output.col(0))).epsilon(1e-5));

  // Test the Backward function.
  error = arma::zeros(20, 1);
  module.Backward(input, error, delta);
  REQUIRE(arma::accu(delta) == 0);
}

/**
 * Test to check Concat layer along different axes.
 */
TEST_CASE("ConcatAlongAxisTest", "[ANNLayerTest]")
{
  arma::mat output, input, error, outputA, outputB;
  size_t inputWidth = 4, inputHeight = 4, inputChannel = 2;
  size_t outputWidth, outputHeight, outputChannel = 2;
  size_t kW = 3, kH = 3;
  size_t batch = 1;

  // Using Convolution<> layer as inout to Concat<> layer.
  // Compute the output shape of convolution layer.
  outputWidth  = (inputWidth - kW) + 1;
  outputHeight = (inputHeight - kH) + 1;

  input = arma::ones(inputWidth * inputHeight * inputChannel, batch);

  Convolution<>* moduleA = new Convolution<>(inputChannel, outputChannel,
      kW, kH, 1, 1, 0, 0, inputWidth, inputHeight);
  Convolution<>* moduleB = new Convolution<>(inputChannel, outputChannel,
      kW, kH, 1, 1, 0, 0, inputWidth, inputHeight);

  moduleA->Reset();
  moduleA->Parameters().randu();
  moduleB->Reset();
  moduleB->Parameters().randu();

  // Compute output of each layer.
  moduleA->Forward(input, outputA);
  moduleB->Forward(input, outputB);

  arma::cube A(outputA.memptr(), outputWidth, outputHeight, outputChannel);
  arma::cube B(outputB.memptr(), outputWidth, outputHeight, outputChannel);

  error = arma::ones(outputWidth * outputHeight * outputChannel * 2, 1);

  for (size_t axis = 0; axis < 3; ++axis)
  {
    size_t x = 1, y = 1, z = 1;
    arma::cube calculatedOut;
    if (axis == 0)
    {
      calculatedOut.set_size(2 * outputWidth, outputHeight, outputChannel);
      for (size_t i = 0; i < A.n_slices; ++i)
      {
          arma::mat aMat = A.slice(i);
          arma::mat bMat = B.slice(i);
          calculatedOut.slice(i) = arma::join_cols(aMat, bMat);
      }
      x = 2;
    }
    if (axis == 1)
    {
      calculatedOut.set_size(outputWidth, 2 * outputHeight, outputChannel);
      for (size_t i = 0; i < A.n_slices; ++i)
      {
          arma::mat aMat = A.slice(i);
          arma::mat bMat = B.slice(i);
          calculatedOut.slice(i) = arma::join_rows(aMat, bMat);
      }
      y = 2;
    }
    if (axis == 2)
    {
      calculatedOut = arma::join_slices(A, B);
      z = 2;
    }

    // Compute output of Concat<> layer.
    arma::Row<size_t> inputSize{outputWidth, outputHeight, outputChannel};
    Concat<> module(inputSize, axis, true);
    module.Add(moduleA);
    module.Add(moduleB);
    module.Forward(input, output);
    arma::cube concatOut(output.memptr(), x * outputWidth,
        y * outputHeight, z * outputChannel);

    // Verify if the output reshaped to cubes are similar.
    CheckMatrices(concatOut, calculatedOut, 1e-12);
  }
  delete moduleA;
  delete moduleB;
}

/**
 * Test that the function that can access the axis parameter of the
 * Concat layer works.
 */
TEST_CASE("ConcatLayerParametersTest", "[ANNLayerTest]")
{
  // Parameter order : inputSize{width, height, channels}, axis, model, run.
  arma::Row<size_t> inputSize{128, 128, 3};
  Concat<> layer(inputSize, 2, false, true);

  // Make sure we can get the parameters successfully.
  REQUIRE(layer.ConcatAxis() == 2);
}

/**
 * Concat layer numerical gradient test.
 */
TEST_CASE("GradientConcatLayerTest", "[ANNLayerTest]")
{
  // Concat function gradient instantiation.
  struct GradientFunction
  {
    GradientFunction()
    {
      input = arma::randu(10, 1);
      target = arma::mat("1");

      model = new FFN<NegativeLogLikelihood<>, NguyenWidrowInitialization>();
      model->Predictors() = input;
      model->Responses() = target;
      model->Add<IdentityLayer<> >();
      model->Add<Linear<> >(10, 10);

      concat = new Concat<>(true);
      concat->Add<Linear<> >(10, 2);
      model->Add(concat);

      model->Add<LogSoftMax<> >();
    }

    ~GradientFunction()
    {
      delete model;
    }

    double Gradient(arma::mat& gradient) const
    {
      double error = model->Evaluate(model->Parameters(), 0, 1);
      model->Gradient(model->Parameters(), 0, gradient, 1);
      return error;
    }

    arma::mat& Parameters() { return model->Parameters(); }

    FFN<NegativeLogLikelihood<>, NguyenWidrowInitialization>* model;
    Concat<>* concat;
    arma::mat input, target;
  } function;

  REQUIRE(CheckGradient(function) <= 1e-4);
}

/**
 * Simple concatenate module test.
 */
TEST_CASE("SimpleConcatenateLayerTest", "[ANNLayerTest]")
{
  arma::mat input = arma::ones(5, 1);
  arma::mat output, delta;

  Concatenate<> module;
  module.Concat() = arma::ones(5, 1) * 0.5;

  // Test the Forward function.
  module.Forward(input, output);

  REQUIRE(arma::accu(output) == 7.5);

  // Test the Backward function.
  module.Backward(input, output, delta);
  REQUIRE(arma::accu(delta) == 5);
}

/**
 * Concatenate layer numerical gradient test.
 */
TEST_CASE("GradientConcatenateLayerTest", "[ANNLayerTest]")
{
  // Concatenate function gradient instantiation.
  struct GradientFunction
  {
    GradientFunction()
    {
      input = arma::randu(10, 1);
      target = arma::mat("1");

      model = new FFN<NegativeLogLikelihood<>, NguyenWidrowInitialization>();
      model->Predictors() = input;
      model->Responses() = target;
      model->Add<IdentityLayer<> >();
      model->Add<Linear<> >(10, 5);

      arma::mat concat = arma::ones(5, 1);
      concatenate = new Concatenate<>();
      concatenate->Concat() = concat;
      model->Add(concatenate);

      model->Add<Linear<> >(10, 5);
      model->Add<LogSoftMax<> >();
    }

    ~GradientFunction()
    {
      delete model;
    }

    double Gradient(arma::mat& gradient) const
    {
      double error = model->Evaluate(model->Parameters(), 0, 1);
      model->Gradient(model->Parameters(), 0, gradient, 1);
      return error;
    }

    arma::mat& Parameters() { return model->Parameters(); }

    FFN<NegativeLogLikelihood<>, NguyenWidrowInitialization>* model;
    Concatenate<>* concatenate;
    arma::mat input, target;
  } function;

  REQUIRE(CheckGradient(function) <= 1e-4);
}

/**
 * Simple lookup module test.
 */
TEST_CASE("SimpleLookupLayerTest", "[ANNLayerTest]")
{
  const size_t vocabSize = 10;
  const size_t embeddingSize = 2;
  const size_t seqLength = 3;
  const size_t batchSize = 4;

  arma::mat output, input, gy, g, gradient;

  Lookup<> module(vocabSize, embeddingSize);
  module.Parameters().randu();

  // Test the Forward function.
  input = arma::zeros(seqLength, batchSize);
  for (size_t i = 0; i < input.n_elem; ++i)
  {
    int token = math::RandInt(1, vocabSize);
    input(i) = token;
  }

  module.Forward(input, output);
  for (size_t i = 0; i < batchSize; ++i)
  {
    // The Lookup module uses index - 1 for the cols.
    const double outputSum = arma::accu(module.Parameters().cols(
        arma::conv_to<arma::uvec>::from(input.col(i)) - 1));

    REQUIRE(std::fabs(outputSum - arma::accu(output.col(i))) <= 1e-5);
  }

  // Test the Gradient function.
  arma::mat error = 0.01 * arma::randu(embeddingSize * seqLength, batchSize);
  module.Gradient(input, error, gradient);

  REQUIRE(std::fabs(arma::accu(error) - arma::accu(gradient)) <= 1e-07);
}

/**
 * Lookup layer numerical gradient test.
 */
TEST_CASE("GradientLookupLayerTest", "[ANNLayerTest]")
{
  // Lookup function gradient instantiation.
  struct GradientFunction
  {
    GradientFunction()
    {
      input.set_size(seqLength, batchSize);
      for (size_t i = 0; i < input.n_elem; ++i)
      {
        input(i) = math::RandInt(1, vocabSize);
      }
      target = arma::zeros(vocabSize, batchSize);
      for (size_t i = 0; i < batchSize; ++i)
      {
        const size_t targetWord = math::RandInt(1, vocabSize);
        target(targetWord, i) = 1;
      }

      model = new FFN<CrossEntropyError<>, GlorotInitialization>();
      model->Predictors() = input;
      model->Responses() = target;
      model->Add<Lookup<> >(vocabSize, embeddingSize);
      model->Add<Linear<> >(embeddingSize * seqLength, vocabSize);
      model->Add<Softmax<> >();
    }

    ~GradientFunction()
    {
      delete model;
    }

    double Gradient(arma::mat& gradient) const
    {
      double error = model->Evaluate(model->Parameters(), 0, batchSize);
      model->Gradient(model->Parameters(), 0, gradient, batchSize);
      return error;
    }

    arma::mat& Parameters() { return model->Parameters(); }

    FFN<CrossEntropyError<>, GlorotInitialization>* model;
    arma::mat input, target;

    const size_t seqLength = 10;
    const size_t embeddingSize = 8;
    const size_t vocabSize = 20;
    const size_t batchSize = 4;
  } function;

  REQUIRE(CheckGradient(function) <= 1e-6);
}

/**
 * Test that the functions that can access the parameters of the
 * Lookup layer work.
 */
TEST_CASE("LookupLayerParametersTest", "[ANNLayerTest]")
{
  // Parameter order : vocabSize, embedingSize.
  Lookup<> layer(100, 8);

  // Make sure we can get the parameters successfully.
  REQUIRE(layer.VocabSize() == 100);
  REQUIRE(layer.EmbeddingSize() == 8);
}

/**
 * Simple LogSoftMax module test.
 */
TEST_CASE("SimpleLogSoftmaxLayerTest", "[ANNLayerTest]")
{
  arma::mat output, input, error, delta;
  LogSoftMax<> module;

  // Test the Forward function.
  input = arma::mat("0.5; 0.5");
  module.Forward(input, output);
  REQUIRE(arma::accu(arma::abs(arma::mat("-0.6931; -0.6931") - output)) ==
      Approx(0.0).margin(1e-3));

  // Test the Backward function.
  error = arma::zeros(input.n_rows, input.n_cols);
  // Assume LogSoftmax layer is always associated with NLL output layer.
  error(1, 0) = -1;
  module.Backward(input, error, delta);
  REQUIRE(arma::accu(arma::abs(arma::mat("1.6487; 0.6487") - delta)) ==
      Approx(0.0).margin(1e-3));
}

/**
 * Simple Softmax module test.
 */
TEST_CASE("SimpleSoftmaxLayerTest", "[ANNLayerTest]")
{
  arma::mat input, output, gy, g;
  Softmax<> module;

  // Test the forward function.
  input = arma::mat("1.7; 3.6");
  module.Forward(input, output);
  REQUIRE(arma::accu(arma::abs(arma::mat("0.130108; 0.869892") - output)) ==
      Approx(0.0).margin(1e-4));

  // Test the backward function.
  gy = arma::zeros(input.n_rows, input.n_cols);
  gy(0) = 1;
  module.Backward(output, gy, g);
  REQUIRE(arma::accu(arma::abs(arma::mat("0.11318; -0.11318") - g)) ==
      Approx(0.0).margin(1e-04));
}

/**
 * Softmax layer numerical gradient test.
 */
TEST_CASE("GradientSoftmaxTest", "[ANNLayerTest]")
{
  // Softmax function gradient instantiation.
  struct GradientFunction
  {
    GradientFunction()
    {
      input = arma::randu(10, 1);
      target = arma::mat("1; 0");

      model = new FFN<MeanSquaredError<>, RandomInitialization>;
      model->Predictors() = input;
      model->Responses() = target;
      model->Add<Linear<> >(10, 10);
      model->Add<ReLULayer<> >();
      model->Add<Linear<> >(10, 2);
      model->Add<Softmax<> >();
    }

    ~GradientFunction()
    {
      delete model;
    }

    double Gradient(arma::mat& gradient) const
    {
      double error = model->Evaluate(model->Parameters(), 0, 1);
      model->Gradient(model->Parameters(), 0, gradient, 1);
      return error;
    }

    arma::mat& Parameters() { return model->Parameters(); }

    FFN<MeanSquaredError<> >* model;
    arma::mat input, target;
  } function;

  REQUIRE(CheckGradient(function) <= 1e-4);
}

/*
 * Simple test for the BilinearInterpolation layer
 */
TEST_CASE("SimpleBilinearInterpolationLayerTest", "[ANNLayerTest]")
{
  // Tested output against tensorflow.image.resize_bilinear()
  arma::mat input, output, unzoomedOutput, expectedOutput;
  size_t inRowSize = 2;
  size_t inColSize = 2;
  size_t outRowSize = 5;
  size_t outColSize = 5;
  size_t depth = 1;
  input.zeros(inRowSize * inColSize * depth, 1);
  input[0] = 1.0;
  input[1] = input[2] = 2.0;
  input[3] = 3.0;
  BilinearInterpolation<> layer(inRowSize, inColSize, outRowSize, outColSize,
      depth);
  expectedOutput = arma::mat("1.0000 1.4000 1.8000 2.0000 2.0000 \
      1.4000 1.8000 2.2000 2.4000 2.4000 \
      1.8000 2.2000 2.6000 2.8000 2.8000 \
      2.0000 2.4000 2.8000 3.0000 3.0000 \
      2.0000 2.4000 2.8000 3.0000 3.0000");
  expectedOutput.reshape(25, 1);
  layer.Forward(input, output);
  CheckMatrices(output - expectedOutput, arma::zeros(output.n_rows), 1e-12);

  expectedOutput = arma::mat("1.0000 1.9000 1.9000 2.8000");
  expectedOutput.reshape(4, 1);
  layer.Backward(output, output, unzoomedOutput);
  CheckMatrices(unzoomedOutput - expectedOutput,
      arma::zeros(input.n_rows), 1e-12);
}

/**
 * Test that the functions that can modify and access the parameters of the
 * Bilinear Interpolation layer work.
 */
TEST_CASE("BilinearInterpolationLayerParametersTest", "[ANNLayerTest]")
{
  // Parameter order : inRowSize, inColSize, outRowSize, outColSize, depth.
  BilinearInterpolation<> layer1(1, 2, 3, 4, 5);
  BilinearInterpolation<> layer2(2, 3, 4, 5, 6);

  // Make sure we can get the parameters successfully.
  REQUIRE(layer1.InRowSize() == 1);
  REQUIRE(layer1.InColSize() == 2);
  REQUIRE(layer1.OutRowSize() == 3);
  REQUIRE(layer1.OutColSize() == 4);
  REQUIRE(layer1.InDepth() == 5);

  // Now modify the parameters to match the second layer.
  layer1.InRowSize() = 2;
  layer1.InColSize() = 3;
  layer1.OutRowSize() = 4;
  layer1.OutColSize() = 5;
  layer1.InDepth() = 6;

  // Now ensure all results are the same.
  REQUIRE(layer1.InRowSize() == layer2.InRowSize());
  REQUIRE(layer1.InColSize() == layer2.InColSize());
  REQUIRE(layer1.OutRowSize() == layer2.OutRowSize());
  REQUIRE(layer1.OutColSize() == layer2.OutColSize());
  REQUIRE(layer1.InDepth() == layer2.InDepth());
}

/**
 * Tests the BatchNorm Layer, compares the layers parameters with
 * the values from another implementation.
 * Link to the implementation - http://cthorey.github.io./backpropagation/
 */
TEST_CASE("BatchNormTest", "[ANNLayerTest]")
{
  arma::mat input, output;
  input << 5.1 << 3.5 << 1.4 << arma::endr
        << 4.9 << 3.0 << 1.4 << arma::endr
        << 4.7 << 3.2 << 1.3 << arma::endr;

  // BatchNorm layer with average parameter set to true.
  BatchNorm<> model(input.n_rows);
  model.Reset();

  // BatchNorm layer with average parameter set to false.
  BatchNorm<> model2(input.n_rows, 1e-5, false);
  model2.Reset();

  // Non-Deteministic Forward Pass Test.
  model.Deterministic() = false;
  model.Forward(input, output);

  // Value calculates using torch.nn.BatchNorm2d(momentum = None).
  arma::mat result;
  result << 1.1658 << 0.1100 << -1.2758 << arma::endr
         << 1.2579 << -0.0699 << -1.1880 << arma::endr
         << 1.1737 << 0.0958 << -1.2695 << arma::endr;

  CheckMatrices(output, result, 1e-1);

  model2.Forward(input, output);
  CheckMatrices(output, result, 1e-1);
  result.clear();

  // Values calculated using torch.nn.BatchNorm2d(momentum = None).
  output = model.TrainingMean();
  result << 3.33333333 << arma::endr
         << 3.1 << arma::endr
         << 3.06666666 << arma::endr;

  CheckMatrices(output, result, 1e-1);

  // Values calculated using torch.nn.BatchNorm2d().
  output = model2.TrainingMean();
  result << 0.3333 << arma::endr
         << 0.3100 << arma::endr
         << 0.3067 << arma::endr;

  CheckMatrices(output, result, 1e-1);
  result.clear();

  // Values calculated using torch.nn.BatchNorm2d(momentum = None).
  output = model.TrainingVariance();
  result << 3.4433 << arma::endr
         << 3.0700 << arma::endr
         << 2.9033 << arma::endr;

  CheckMatrices(output, result, 1e-1);
  result.clear();

  // Values calculated using torch.nn.BatchNorm2d().
  output = model2.TrainingVariance();
  result << 1.2443 << arma::endr
         << 1.2070 << arma::endr
         << 1.1903 << arma::endr;

  CheckMatrices(output, result, 1e-1);
  result.clear();

  // Deterministic Forward Pass test.
  model.Deterministic() = true;
  model.Forward(input, output);

  // Values calculated using torch.nn.BatchNorm2d(momentum = None).
  result << 0.9521 << 0.0898 << -1.0419 << arma::endr
         << 1.0273 << -0.0571 << -0.9702 << arma::endr
         << 0.9586 << 0.0783 << -1.0368 << arma::endr;

  CheckMatrices(output, result, 1e-1);

  // Values calculated using torch.nn.BatchNorm2d().
  model2.Deterministic() = true;
  model2.Forward(input, output);

  result << 4.2731 << 2.8388 << 0.9562 << arma::endr
         << 4.1779 << 2.4485 << 0.9921 << arma::endr
         << 4.0268 << 2.6519 << 0.9105 << arma::endr;
  CheckMatrices(output, result, 1e-1);
}

/**
 * BatchNorm layer numerical gradient test.
 */
TEST_CASE("GradientBatchNormTest", "[ANNLayerTest]")
{
  bool pass = false;
  for (size_t trial = 0; trial < 10; trial++)
  {
    // Add function gradient instantiation.
    struct GradientFunction
    {
      GradientFunction()
      {
        input = arma::randn(32, 2048);
        arma::mat target;
        target.ones(1, 2048);

        model = new FFN<NegativeLogLikelihood<>, NguyenWidrowInitialization>();
        model->Predictors() = input;
        model->Responses() = target;
        model->Add<IdentityLayer<> >();
        model->Add<Linear<> >(32, 4);
        model->Add<BatchNorm<> >(4);
        model->Add<Linear<>>(4, 2);
        model->Add<LogSoftMax<> >();
      }

      ~GradientFunction()
      {
        delete model;
      }

      double Gradient(arma::mat& gradient) const
      {
        double error = model->Evaluate(model->Parameters(), 0, 2048, false);
        model->Gradient(model->Parameters(), 0, gradient, 2048);
        return error;
      }

      arma::mat& Parameters() { return model->Parameters(); }

      FFN<NegativeLogLikelihood<>, NguyenWidrowInitialization>* model;
      arma::mat input, target;
    } function;

    double gradient = CheckGradient(function);
    if (gradient < 2e-1)
    {
      pass = true;
      break;
    }
  }

  REQUIRE(pass);
}

/**
 * Test that the functions that can access the parameters of the
 * Batch Norm layer work.
 */
TEST_CASE("BatchNormLayerParametersTest", "[ANNLayerTest]")
{
  // Parameter order : size, eps.
  BatchNorm<> layer(7, 1e-3);

  // Make sure we can get the parameters successfully.
  REQUIRE(layer.InputSize() == 7);
  REQUIRE(layer.Epsilon() == 1e-3);

  arma::mat runningMean(7, 1, arma::fill::randn);
  arma::mat runningVariance(7, 1, arma::fill::randn);

  layer.TrainingVariance() = runningVariance;
  layer.TrainingMean() = runningMean;
  CheckMatrices(layer.TrainingVariance(), runningVariance);
  CheckMatrices(layer.TrainingMean(), runningMean);
}

/**
 * VirtualBatchNorm layer numerical gradient test.
 */
TEST_CASE("GradientVirtualBatchNormTest", "[ANNLayerTest]")
{
  // Add function gradient instantiation.
  struct GradientFunction
  {
    GradientFunction()
    {
      input = arma::randn(5, 256);
      arma::mat referenceBatch = arma::mat(input.memptr(), input.n_rows, 16);
      arma::mat target;
      target.ones(1, 256);

      model = new FFN<NegativeLogLikelihood<>, NguyenWidrowInitialization>();
      model->Predictors() = input;
      model->Responses() = target;
      model->Add<IdentityLayer<> >();
      model->Add<Linear<> >(5, 5);
      model->Add<VirtualBatchNorm<> >(referenceBatch, 5);
      model->Add<Linear<> >(5, 2);
      model->Add<LogSoftMax<> >();
    }

    ~GradientFunction()
    {
      delete model;
    }

    double Gradient(arma::mat& gradient) const
    {
      double error = model->Evaluate(model->Parameters(), 0, 256, false);
      model->Gradient(model->Parameters(), 0, gradient, 256);
      return error;
    }

    arma::mat& Parameters() { return model->Parameters(); }

    FFN<NegativeLogLikelihood<>, NguyenWidrowInitialization>* model;
    arma::mat input, target;
  } function;

  REQUIRE(CheckGradient(function) <= 1e-4);
}

/**
 * Test that the functions that can modify and access the parameters of the
 * Virtual Batch Norm layer work.
 */
TEST_CASE("VirtualBatchNormLayerParametersTest", "[ANNLayerTest]")
{
  arma::mat input = arma::randn(5, 256);
  arma::mat referenceBatch = arma::mat(input.memptr(), input.n_rows, 16);

  // Parameter order : referenceBatch, size, eps.
  VirtualBatchNorm<> layer(referenceBatch, 5, 1e-3);

  // Make sure we can get the parameters successfully.
  REQUIRE(layer.InSize() == 5);
  REQUIRE(layer.Epsilon() == 1e-3);
}

/**
 * MiniBatchDiscrimination layer numerical gradient test.
 */
TEST_CASE("MiniBatchDiscriminationTest", "[ANNLayerTest]")
{
  // Add function gradient instantiation.
  struct GradientFunction
  {
    GradientFunction()
    {
      input = arma::randn(5, 4);
      arma::mat target;
      target.ones(1, 4);

      model = new FFN<NegativeLogLikelihood<>, NguyenWidrowInitialization>();
      model->Predictors() = input;
      model->Responses() = target;
      model->Add<IdentityLayer<> >();
      model->Add<Linear<> >(5, 5);
      model->Add<MiniBatchDiscrimination<> >(5, 10, 16);
      model->Add<Linear<> >(10, 2);
      model->Add<LogSoftMax<> >();
    }

    ~GradientFunction()
    {
      delete model;
    }

    double Gradient(arma::mat& gradient) const
    {
      return model->EvaluateWithGradient(model->Parameters(), 0, gradient, 4);
    }

    arma::mat& Parameters() { return model->Parameters(); }

    FFN<NegativeLogLikelihood<>, NguyenWidrowInitialization>* model;
    arma::mat input, target;
  } function;

  REQUIRE(CheckGradient(function) <= 1e-4);
}

/**
 * Simple Transposed Convolution layer test.
 */
TEST_CASE("SimpleTransposedConvolutionLayerTest", "[ANNLayerTest]")
{
  arma::mat output, input, delta;

  TransposedConvolution<> module1(1, 1, 3, 3, 1, 1, 0, 0, 4, 4, 6, 6);
  // Test the forward function.
  input = arma::linspace<arma::colvec>(0, 15, 16);
  module1.Parameters() = arma::mat(9 + 1, 1, arma::fill::zeros);
  module1.Parameters()(0) = 1.0;
  module1.Parameters()(8) = 2.0;
  module1.Reset();
  module1.Forward(input, output);
  // Value calculated using tensorflow.nn.conv2d_transpose()
  REQUIRE(arma::accu(output) == 360.0);

  // Test the backward function.
  module1.Backward(input, output, delta);
  // Value calculated using tensorflow.nn.conv2d()
  REQUIRE(arma::accu(delta) == 720.0);

  TransposedConvolution<> module2(1, 1, 4, 4, 1, 1, 1, 1, 5, 5, 6, 6);
  // Test the forward function.
  input = arma::linspace<arma::colvec>(0, 24, 25);
  module2.Parameters() = arma::mat(16 + 1, 1, arma::fill::zeros);
  module2.Parameters()(0) = 1.0;
  module2.Parameters()(3) = 1.0;
  module2.Parameters()(6) = 1.0;
  module2.Parameters()(9) = 1.0;
  module2.Parameters()(12) = 1.0;
  module2.Parameters()(15) = 2.0;
  module2.Reset();
  module2.Forward(input, output);
  // Value calculated using torch.nn.functional.conv_transpose2d()
  REQUIRE(arma::accu(output) == 1512.0);

  // Test the backward function.
  module2.Backward(input, output, delta);
  // Value calculated using torch.nn.functional.conv2d()
  REQUIRE(arma::accu(delta) == 6504.0);

  TransposedConvolution<> module3(1, 1, 3, 3, 1, 1, 1, 1, 5, 5, 5, 5);
  // Test the forward function.
  input = arma::linspace<arma::colvec>(0, 24, 25);
  module3.Parameters() = arma::mat(9 + 1, 1, arma::fill::zeros);
  module3.Parameters()(1) = 2.0;
  module3.Parameters()(2) = 4.0;
  module3.Parameters()(3) = 3.0;
  module3.Parameters()(8) = 1.0;
  module3.Reset();
  module3.Forward(input, output);
  // Value calculated using torch.nn.functional.conv_transpose2d()
  REQUIRE(arma::accu(output) == 2370.0);

  // Test the backward function.
  module3.Backward(input, output, delta);
  // Value calculated using torch.nn.functional.conv2d()
  REQUIRE(arma::accu(delta) == 19154.0);

  TransposedConvolution<> module4(1, 1, 3, 3, 1, 1, 0, 0, 5, 5, 7, 7);
  // Test the forward function.
  input = arma::linspace<arma::colvec>(0, 24, 25);
  module4.Parameters() = arma::mat(9 + 1, 1, arma::fill::zeros);
  module4.Parameters()(2) = 2.0;
  module4.Parameters()(4) = 4.0;
  module4.Parameters()(6) = 6.0;
  module4.Parameters()(8) = 8.0;
  module4.Reset();
  module4.Forward(input, output);
  // Value calculated using torch.nn.functional.conv_transpose2d()
  REQUIRE(arma::accu(output) == 6000.0);

  // Test the backward function.
  module4.Backward(input, output, delta);
  // Value calculated using torch.nn.functional.conv2d()
  REQUIRE(arma::accu(delta) == 86208.0);

  TransposedConvolution<> module5(1, 1, 3, 3, 2, 2, 0, 0, 2, 2, 5, 5);
  // Test the forward function.
  input = arma::linspace<arma::colvec>(0, 3, 4);
  module5.Parameters() = arma::mat(25 + 1, 1, arma::fill::zeros);
  module5.Parameters()(2) = 8.0;
  module5.Parameters()(4) = 6.0;
  module5.Parameters()(6) = 4.0;
  module5.Parameters()(8) = 2.0;
  module5.Reset();
  module5.Forward(input, output);
  // Value calculated using torch.nn.functional.conv_transpose2d()
  REQUIRE(arma::accu(output) == 120.0);

  // Test the backward function.
  module5.Backward(input, output, delta);
  // Value calculated using torch.nn.functional.conv2d()
  REQUIRE(arma::accu(delta) == 960.0);

  TransposedConvolution<> module6(1, 1, 3, 3, 2, 2, 1, 1, 3, 3, 5, 5);
  // Test the forward function.
  input = arma::linspace<arma::colvec>(0, 8, 9);
  module6.Parameters() = arma::mat(9 + 1, 1, arma::fill::zeros);
  module6.Parameters()(0) = 8.0;
  module6.Parameters()(3) = 6.0;
  module6.Parameters()(6) = 2.0;
  module6.Parameters()(8) = 4.0;
  module6.Reset();
  module6.Forward(input, output);
  // Value calculated using torch.nn.functional.conv_transpose2d()
  REQUIRE(arma::accu(output) == 410.0);

  // Test the backward function.
  module6.Backward(input, output, delta);
  // Value calculated using torch.nn.functional.conv2d()
  REQUIRE(arma::accu(delta) == 4444.0);

  TransposedConvolution<> module7(1, 1, 3, 3, 2, 2, 1, 1, 3, 3, 6, 6);
  // Test the forward function.
  input = arma::linspace<arma::colvec>(0, 8, 9);
  module7.Parameters() = arma::mat(9 + 1, 1, arma::fill::zeros);
  module7.Parameters()(0) = 8.0;
  module7.Parameters()(2) = 6.0;
  module7.Parameters()(4) = 2.0;
  module7.Parameters()(8) = 4.0;
  module7.Reset();
  module7.Forward(input, output);
  // Value calculated using torch.nn.functional.conv_transpose2d()
  REQUIRE(arma::accu(output) == 606.0);

  module7.Backward(input, output, delta);
  // Value calculated using torch.nn.functional.conv2d()
  REQUIRE(arma::accu(delta) == 7732.0);
}

/**
 * Transposed Convolution layer numerical gradient test.
 */
TEST_CASE("GradientTransposedConvolutionLayerTest", "[ANNLayerTest]")
{
  // Add function gradient instantiation.
  // To make this test robust, check it five times.
  bool pass = false;
  for (size_t trial = 0; trial < 5; trial++)
  {
    struct GradientFunction
    {
      GradientFunction()
      {
        input = arma::linspace<arma::colvec>(0, 35, 36);
        target = arma::mat("1");

        model = new FFN<NegativeLogLikelihood<>, RandomInitialization>();
        model->Predictors() = input;
        model->Responses() = target;
        model->Add<TransposedConvolution<> >
            (1, 1, 3, 3, 2, 2, 1, 1, 6, 6, 12, 12);
        model->Add<LogSoftMax<> >();
      }

      ~GradientFunction()
      {
        delete model;
      }

      double Gradient(arma::mat& gradient) const
      {
        double error = model->Evaluate(model->Parameters(), 0, 1);
        model->Gradient(model->Parameters(), 0, gradient, 1);
        return error;
      }

      arma::mat& Parameters() { return model->Parameters(); }

      FFN<NegativeLogLikelihood<>, RandomInitialization>* model;
      arma::mat input, target;
    } function;

    if (CheckGradient(function) < 1e-3)
    {
      pass = true;
      break;
    }
  }
  REQUIRE(pass == true);
}

/**
 * Simple MultiplyMerge module test.
 */
TEST_CASE("SimpleMultiplyMergeLayerTest", "[ANNLayerTest]")
{
  arma::mat output, input, delta;
  input = arma::ones(10, 1);

  for (size_t i = 0; i < 5; ++i)
  {
    MultiplyMerge<> module(false, false);
    const size_t numMergeModules = math::RandInt(2, 10);
    for (size_t m = 0; m < numMergeModules; ++m)
    {
      IdentityLayer<> identityLayer;
      identityLayer.Forward(input, identityLayer.OutputParameter());

      module.Add<IdentityLayer<> >(identityLayer);
    }

    // Test the Forward function.
    module.Forward(input, output);
    REQUIRE(10 == arma::accu(output));

    // Test the Backward function.
    module.Backward(input, output, delta);
    REQUIRE(arma::accu(output) == arma::accu(delta));
  }
}

/**
 * Simple Atrous Convolution layer test.
 */
TEST_CASE("SimpleAtrousConvolutionLayerTest", "[ANNLayerTest]")
{
  arma::mat output, input, delta;

  AtrousConvolution<> module1(1, 1, 3, 3, 1, 1, 0, 0, 7, 7, 2, 2);
  // Test the Forward function.
  input = arma::linspace<arma::colvec>(0, 48, 49);
  module1.Parameters() = arma::mat(9 + 1, 1, arma::fill::zeros);
  module1.Parameters()(0) = 1.0;
  module1.Parameters()(8) = 2.0;
  module1.Reset();
  module1.Forward(input, output);
  // Value calculated using tensorflow.nn.atrous_conv2d()
  REQUIRE(arma::accu(output) == 792.0);

  // Test the Backward function.
  module1.Backward(input, output, delta);
  REQUIRE(arma::accu(delta) == 2376);

  AtrousConvolution<> module2(1, 1, 3, 3, 2, 2, 0, 0, 7, 7, 2, 2);
  // Test the forward function.
  input = arma::linspace<arma::colvec>(0, 48, 49);
  module2.Parameters() = arma::mat(9 + 1, 1, arma::fill::zeros);
  module2.Parameters()(0) = 1.0;
  module2.Parameters()(3) = 1.0;
  module2.Parameters()(6) = 1.0;
  module2.Reset();
  module2.Forward(input, output);
  // Value calculated using tensorflow.nn.conv2d()
  REQUIRE(arma::accu(output) == 264.0);

  // Test the backward function.
  module2.Backward(input, output, delta);
  REQUIRE(arma::accu(delta) == 792.0);
}

/**
 * Atrous Convolution layer numerical gradient test.
 */
TEST_CASE("GradientAtrousConvolutionLayerTest", "[ANNLayerTest]")
{
  // Add function gradient instantiation.
  struct GradientFunction
  {
    GradientFunction()
    {
      input = arma::linspace<arma::colvec>(0, 35, 36);
      target = arma::mat("1");

      model = new FFN<NegativeLogLikelihood<>, RandomInitialization>();
      model->Predictors() = input;
      model->Responses() = target;
      model->Add<IdentityLayer<> >();
      model->Add<AtrousConvolution<> >(1, 1, 3, 3, 1, 1, 0, 0, 6, 6, 2, 2);
      model->Add<LogSoftMax<> >();
    }

    ~GradientFunction()
    {
      delete model;
    }

    double Gradient(arma::mat& gradient) const
    {
      double error = model->Evaluate(model->Parameters(), 0, 1);
      model->Gradient(model->Parameters(), 0, gradient, 1);
      return error;
    }

    arma::mat& Parameters() { return model->Parameters(); }

    FFN<NegativeLogLikelihood<>, RandomInitialization>* model;
    arma::mat input, target;
  } function;

  // TODO: this tolerance seems far higher than necessary.  The implementation
  // should be checked.
  REQUIRE(CheckGradient(function) <= 0.2);
}

/**
 * Test the functions to access and modify the parameters of the
 * AtrousConvolution layer.
 */
TEST_CASE("AtrousConvolutionLayerParametersTest", "[ANNLayerTest]")
{
  // Parameter order for the constructor: inSize, outSize, kW, kH, dW, dH, padW,
  // padH, inputWidth, inputHeight, dilationW, dilationH, paddingType ("none").
  AtrousConvolution<> layer1(1, 2, 3, 4, 5, 6, std::make_tuple(7, 8),
      std::make_tuple(9, 10), 11, 12, 13, 14);
  AtrousConvolution<> layer2(2, 3, 4, 5, 6, 7, std::make_tuple(8, 9),
      std::make_tuple(10, 11), 12, 13, 14, 15);

  // Make sure we can get the parameters successfully.
  REQUIRE(layer1.InputWidth() == 11);
  REQUIRE(layer1.InputHeight() == 12);
  REQUIRE(layer1.KernelWidth() == 3);
  REQUIRE(layer1.KernelHeight() == 4);
  REQUIRE(layer1.StrideWidth() == 5);
  REQUIRE(layer1.StrideHeight() == 6);
  REQUIRE(layer1.Padding().PadHTop() == 9);
  REQUIRE(layer1.Padding().PadHBottom() == 10);
  REQUIRE(layer1.Padding().PadWLeft() == 7);
  REQUIRE(layer1.Padding().PadWRight() == 8);
  REQUIRE(layer1.DilationWidth() == 13);
  REQUIRE(layer1.DilationHeight() == 14);

  // Now modify the parameters to match the second layer.
  layer1.InputWidth() = 12;
  layer1.InputHeight() = 13;
  layer1.KernelWidth() = 4;
  layer1.KernelHeight() = 5;
  layer1.StrideWidth() = 6;
  layer1.StrideHeight() = 7;
  layer1.Padding().PadHTop() = 10;
  layer1.Padding().PadHBottom() = 11;
  layer1.Padding().PadWLeft() = 8;
  layer1.Padding().PadWRight() = 9;
  layer1.DilationWidth() = 14;
  layer1.DilationHeight() = 15;

  // Now ensure all results are the same.
  REQUIRE(layer1.InputWidth() == layer2.InputWidth());
  REQUIRE(layer1.InputHeight() == layer2.InputHeight());
  REQUIRE(layer1.KernelWidth() == layer2.KernelWidth());
  REQUIRE(layer1.KernelHeight() == layer2.KernelHeight());
  REQUIRE(layer1.StrideWidth() == layer2.StrideWidth());
  REQUIRE(layer1.StrideHeight() == layer2.StrideHeight());
  REQUIRE(layer1.Padding().PadHTop() == layer2.Padding().PadHTop());
  REQUIRE(layer1.Padding().PadHBottom() ==
                      layer2.Padding().PadHBottom());
  REQUIRE(layer1.Padding().PadWLeft() ==
                      layer2.Padding().PadWLeft());
  REQUIRE(layer1.Padding().PadWRight() ==
                      layer2.Padding().PadWRight());
  REQUIRE(layer1.DilationWidth() == layer2.DilationWidth());
  REQUIRE(layer1.DilationHeight() == layer2.DilationHeight());
}

/**
 * Test that the padding options are working correctly in Atrous Convolution
 * layer.
 */
TEST_CASE("AtrousConvolutionLayerPaddingTest", "[ANNLayerTest]")
{
  arma::mat output, input, delta;

  // Check valid padding option.
  AtrousConvolution<> module1(1, 1, 3, 3, 1, 1,
      std::tuple<size_t, size_t>(1, 1), std::tuple<size_t, size_t>(1, 1), 7, 7,
      2, 2, "valid");

  // Test the Forward function.
  input = arma::linspace<arma::colvec>(0, 48, 49);
  module1.Parameters() = arma::mat(9 + 1, 1, arma::fill::zeros);
  module1.Reset();
  module1.Forward(input, output);

  REQUIRE(arma::accu(output) == 0);
  REQUIRE(output.n_rows == 9);
  REQUIRE(output.n_cols == 1);

  // Test the Backward function.
  module1.Backward(input, output, delta);

  // Check same padding option.
  AtrousConvolution<> module2(1, 1, 3, 3, 1, 1,
      std::tuple<size_t, size_t>(0, 0), std::tuple<size_t, size_t>(0, 0), 7, 7,
      2, 2, "same");

  // Test the forward function.
  input = arma::linspace<arma::colvec>(0, 48, 49);
  module2.Parameters() = arma::mat(9 + 1, 1, arma::fill::zeros);
  module2.Reset();
  module2.Forward(input, output);

  REQUIRE(arma::accu(output) == 0);
  REQUIRE(output.n_rows == 49);
  REQUIRE(output.n_cols == 1);

  // Test the backward function.
  module2.Backward(input, output, delta);
}

/**
 * Tests the LayerNorm layer.
 */
TEST_CASE("LayerNormTest", "[ANNLayerTest]")
{
  arma::mat input, output;
  input << 5.1 << 3.5 << arma::endr
        << 4.9 << 3.0 << arma::endr
        << 4.7 << 3.2 << arma::endr;

  LayerNorm<> model(input.n_rows);
  model.Reset();

  model.Forward(input, output);
  arma::mat result;
  result << 1.2247 << 1.2978 << arma::endr
         << 0 << -1.1355 << arma::endr
         << -1.2247 << -0.1622 << arma::endr;

  CheckMatrices(output, result, 1e-1);
  result.clear();

  output = model.Mean();
  result << 4.9000 << 3.2333 << arma::endr;

  CheckMatrices(output, result, 1e-1);
  result.clear();

  output = model.Variance();
  result << 0.0267 << 0.0422 << arma::endr;

  CheckMatrices(output, result, 1e-1);
}

/**
 * LayerNorm layer numerical gradient test.
 */
TEST_CASE("GradientLayerNormTest", "[ANNLayerTest]")
{
  // Add function gradient instantiation.
  struct GradientFunction
  {
    GradientFunction()
    {
      input = arma::randn(10, 256);
      arma::mat target;
      target.ones(1, 256);

      model = new FFN<NegativeLogLikelihood<>, NguyenWidrowInitialization>();
      model->Predictors() = input;
      model->Responses() = target;
      model->Add<IdentityLayer<> >();
      model->Add<Linear<> >(10, 10);
      model->Add<LayerNorm<> >(10);
      model->Add<Linear<> >(10, 2);
      model->Add<LogSoftMax<> >();
    }

    ~GradientFunction()
    {
      delete model;
    }

    double Gradient(arma::mat& gradient) const
    {
      double error = model->Evaluate(model->Parameters(), 0, 256, false);
      model->Gradient(model->Parameters(), 0, gradient, 256);
      return error;
    }

    arma::mat& Parameters() { return model->Parameters(); }

    FFN<NegativeLogLikelihood<>, NguyenWidrowInitialization>* model;
    arma::mat input, target;
  } function;

  REQUIRE(CheckGradient(function) <= 1e-4);
}

/**
 * Test that the functions that can access the parameters of the
 * Layer Norm layer work.
 */
TEST_CASE("LayerNormLayerParametersTest", "[ANNLayerTest]")
{
  // Parameter order : size, eps.
  LayerNorm<> layer(5, 1e-3);

  // Make sure we can get the parameters successfully.
  REQUIRE(layer.InSize() == 5);
  REQUIRE(layer.Epsilon() == 1e-3);
}

/**
 * Test if the AddMerge layer is able to forward the
 * Forward/Backward/Gradient calls.
 */
TEST_CASE("AddMergeRunTest", "[ANNLayerTest]")
{
  arma::mat output, input, delta, error;

  AddMerge<> module(true, true);

  Linear<>* linear = new Linear<>(10, 10);
  module.Add(linear);

  linear->Parameters().randu();
  linear->Reset();

  input = arma::zeros(10, 1);
  module.Forward(input, output);

  double parameterSum = arma::accu(linear->Parameters().submat(
      100, 0, linear->Parameters().n_elem - 1, 0));

  // Test the Backward function.
  module.Backward(input, input, delta);

  // Clean up before we break,
  delete linear;

  REQUIRE(parameterSum == Approx(arma::accu(output)).epsilon(1e-5));
  REQUIRE(arma::accu(delta) == 0);
}

/**
 * Test if the MultiplyMerge layer is able to forward the
 * Forward/Backward/Gradient calls.
 */
TEST_CASE("MultiplyMergeRunTest", "[ANNLayerTest]")
{
  arma::mat output, input, delta, error;

  MultiplyMerge<> module(true, true);

  Linear<>* linear = new Linear<>(10, 10);
  module.Add(linear);

  linear->Parameters().randu();
  linear->Reset();

  input = arma::zeros(10, 1);
  module.Forward(input, output);

  double parameterSum = arma::accu(linear->Parameters().submat(
      100, 0, linear->Parameters().n_elem - 1, 0));

  // Test the Backward function.
  module.Backward(input, input, delta);

  // Clean up before we break,
  delete linear;

  REQUIRE(parameterSum == Approx(arma::accu(output)).epsilon(1e-5));
  REQUIRE(arma::accu(delta) == 0);
}

/**
 * Simple subview module test.
 */
TEST_CASE("SimpleSubviewLayerTest", "[ANNLayerTest]")
{
  arma::mat output, input, delta, outputMat;
  Subview<> moduleRow(1, 10, 19);

  // Test the Forward function for a vector.
  input = arma::ones(20, 1);
  moduleRow.Forward(input, output);
  REQUIRE(output.n_rows == 10);

  Subview<> moduleMat(4, 3, 6, 0, 2);

  // Test the Forward function for a matrix.
  input = arma::ones(20, 8);
  moduleMat.Forward(input, outputMat);
  REQUIRE(outputMat.n_rows == 12);
  REQUIRE(outputMat.n_cols == 2);

  // Test the Backward function.
  moduleMat.Backward(input, input, delta);
  REQUIRE(accu(delta) == 160);
  REQUIRE(delta.n_rows == 20);
}

/**
 * Subview index test.
 */
TEST_CASE("SubviewIndexTest", "[ANNLayerTest]")
{
  arma::mat outputEnd, outputMid, outputStart, input, delta;
  input = arma::linspace<arma::vec>(1, 20, 20);

  // Slicing from the initial indices.
  Subview<> moduleStart(1, 0, 9);
  arma::mat subStart = arma::linspace<arma::vec>(1, 10, 10);

  moduleStart.Forward(input, outputStart);
  CheckMatrices(outputStart, subStart);

  // Slicing from the mid indices.
  Subview<> moduleMid(1, 6, 15);
  arma::mat subMid = arma::linspace<arma::vec>(7, 16, 10);

  moduleMid.Forward(input, outputMid);
  CheckMatrices(outputMid, subMid);

  // Slicing from the end indices.
  Subview<> moduleEnd(1, 10, 19);
  arma::mat subEnd = arma::linspace<arma::vec>(11, 20, 10);

  moduleEnd.Forward(input, outputEnd);
  CheckMatrices(outputEnd, subEnd);
}

/**
 * Subview batch test.
 */
TEST_CASE("SubviewBatchTest", "[ANNLayerTest]")
{
  arma::mat output, input, outputCol, outputMat, outputDef;

  // All rows selected.
  Subview<> moduleCol(1, 0, 19);

  // Test with inSize 1.
  input = arma::ones(20, 8);
  moduleCol.Forward(input, outputCol);
  CheckMatrices(outputCol, input);

  // Few rows and columns selected.
  Subview<> moduleMat(4, 3, 6, 0, 2);

  // Test with inSize greater than 1.
  moduleMat.Forward(input, outputMat);
  output = arma::ones(12, 2);
  CheckMatrices(outputMat, output);

  // endCol changed to 3 by default.
  Subview<> moduleDef(4, 1, 6, 0, 4);

  // Test with inSize greater than 1 and endCol >= inSize.
  moduleDef.Forward(input, outputDef);
  output = arma::ones(24, 2);
  CheckMatrices(outputDef, output);
}

/**
 * Test that the functions that can modify and access the parameters of the
 * Subview layer work.
 */
TEST_CASE("SubviewLayerParametersTest", "[ANNLayerTest]")
{
  // Parameter order : inSize, beginRow, endRow, beginCol, endCol.
  Subview<> layer1(1, 2, 3, 4, 5);
  Subview<> layer2(1, 3, 4, 5, 6);

  // Make sure we can get the parameters correctly.
  REQUIRE(layer1.InSize() == 1);
  REQUIRE(layer1.BeginRow() == 2);
  REQUIRE(layer1.EndRow() == 3);
  REQUIRE(layer1.BeginCol() == 4);
  REQUIRE(layer1.EndCol() == 5);

  // Now modify the parameters to match the second layer.
  layer1.BeginRow() = 3;
  layer1.EndRow() = 4;
  layer1.BeginCol() = 5;
  layer1.EndCol() = 6;

  // Now ensure all results are the same.
  REQUIRE(layer1.InSize() == layer2.InSize());
  REQUIRE(layer1.BeginRow() == layer2.BeginRow());
  REQUIRE(layer1.EndRow() == layer2.EndRow());
  REQUIRE(layer1.BeginCol() == layer2.BeginCol());
  REQUIRE(layer1.EndCol() == layer2.EndCol());
}

/*
 * Simple Reparametrization module test.
 */
TEST_CASE("SimpleReparametrizationLayerTest", "[ANNLayerTest]")
{
  arma::mat input, output, delta;
  Reparametrization<> module(5);

  // Test the Forward function. As the mean is zero and the standard
  // deviation is small, after multiplying the gaussian sample, the
  // output should be small enough.
  input = join_cols(arma::ones<arma::mat>(5, 1) * -15,
      arma::zeros<arma::mat>(5, 1));
  module.Forward(input, output);
  REQUIRE(arma::accu(output) <= 1e-5);

  // Test the Backward function.
  arma::mat gy = arma::zeros<arma::mat>(5, 1);
  module.Backward(input, gy, delta);
  REQUIRE(arma::accu(delta) != 0); // klBackward will be added.
}

/**
 * Reparametrization module stochastic boolean test.
 */
TEST_CASE("ReparametrizationLayerStochasticTest", "[ANNLayerTest]")
{
  arma::mat input, outputA, outputB;
  Reparametrization<> module(5, false);

  input = join_cols(arma::ones<arma::mat>(5, 1),
      arma::zeros<arma::mat>(5, 1));

  // Test if two forward passes generate same output.
  module.Forward(input, outputA);
  module.Forward(input, outputB);

  CheckMatrices(outputA, outputB);
}

/**
 * Reparametrization module includeKl boolean test.
 */
TEST_CASE("ReparametrizationLayerIncludeKlTest", "[ANNLayerTest]")
{
  arma::mat input, output, gy, delta;
  Reparametrization<> module(5, true, false);

  input = join_cols(arma::ones<arma::mat>(5, 1),
      arma::zeros<arma::mat>(5, 1));
  module.Forward(input, output);

  // As KL divergence is not included, with the above inputs, the delta
  // matrix should be all zeros.
  gy = arma::zeros(output.n_rows, output.n_cols);
  module.Backward(output, gy, delta);

  REQUIRE(arma::accu(delta) == 0);
}

/**
 * Jacobian Reparametrization module test.
 */
TEST_CASE("JacobianReparametrizationLayerTest", "[ANNLayerTest]")
{
  for (size_t i = 0; i < 5; ++i)
  {
    const size_t inputElementsHalf = math::RandInt(2, 1000);

    arma::mat input;
    input.set_size(inputElementsHalf * 2, 1);

    Reparametrization<> module(inputElementsHalf, false, false);

    double error = JacobianTest(module, input);
    REQUIRE(error <= 1e-5);
  }
}

/**
 * Reparametrization layer numerical gradient test.
 */
TEST_CASE("GradientReparametrizationLayerTest", "[ANNLayerTest]")
{
  // Linear function gradient instantiation.
  struct GradientFunction
  {
    GradientFunction()
    {
      input = arma::randu(10, 1);
      target = arma::mat("1");

      model = new FFN<NegativeLogLikelihood<>, NguyenWidrowInitialization>();
      model->Predictors() = input;
      model->Responses() = target;
      model->Add<IdentityLayer<> >();
      model->Add<Linear<> >(10, 6);
      model->Add<Reparametrization<> >(3, false, true, 1);
      model->Add<Linear<> >(3, 2);
      model->Add<LogSoftMax<> >();
    }

    ~GradientFunction()
    {
      delete model;
    }

    double Gradient(arma::mat& gradient) const
    {
      double error = model->Evaluate(model->Parameters(), 0, 1);
      model->Gradient(model->Parameters(), 0, gradient, 1);
      return error;
    }

    arma::mat& Parameters() { return model->Parameters(); }

    FFN<NegativeLogLikelihood<>, NguyenWidrowInitialization>* model;
    arma::mat input, target;
  } function;

  REQUIRE(CheckGradient(function) <= 1e-4);
}

/**
 * Reparametrization layer beta numerical gradient test.
 */
TEST_CASE("GradientReparametrizationLayerBetaTest", "[ANNLayerTest]")
{
  // Linear function gradient instantiation.
  struct GradientFunction
  {
    GradientFunction()
    {
      input = arma::randu(10, 2);
      target = arma::mat("1 1");

      model = new FFN<NegativeLogLikelihood<>, NguyenWidrowInitialization>();
      model->Predictors() = input;
      model->Responses() = target;
      model->Add<IdentityLayer<> >();
      model->Add<Linear<> >(10, 6);
      // Use a value of beta not equal to 1.
      model->Add<Reparametrization<> >(3, false, true, 2);
      model->Add<Linear<> >(3, 2);
      model->Add<LogSoftMax<> >();
    }

    ~GradientFunction()
    {
      delete model;
    }

    double Gradient(arma::mat& gradient) const
    {
      double error = model->Evaluate(model->Parameters(), 0, 1);
      model->Gradient(model->Parameters(), 0, gradient, 1);
      return error;
    }

    arma::mat& Parameters() { return model->Parameters(); }

    FFN<NegativeLogLikelihood<>, NguyenWidrowInitialization>* model;
    arma::mat input, target;
  } function;

  REQUIRE(CheckGradient(function) <= 1e-4);
}

/**
 * Test that the functions that can access the parameters of the
 * Reparametrization layer work.
 */
TEST_CASE("ReparametrizationLayerParametersTest", "[ANNLayerTest]")
{
  // Parameter order : latentSize, stochastic, includeKL, beta.
  Reparametrization<> layer(5, false, false, 2);

  // Make sure we can get the parameters successfully.
  REQUIRE(layer.OutputSize() == 5);
  REQUIRE(layer.Stochastic() == false);
  REQUIRE(layer.IncludeKL() == false);
  REQUIRE(layer.Beta() == 2);
}

/**
 * Simple residual module test.
 */
TEST_CASE("SimpleResidualLayerTest", "[ANNLayerTest]")
{
  arma::mat outputA, outputB, input, deltaA, deltaB;

  Sequential<>* sequential = new Sequential<>(true);
  Residual<>* residual = new Residual<>(true);

  Linear<>* linearA = new Linear<>(10, 10);
  linearA->Parameters().randu();
  linearA->Reset();
  Linear<>* linearB = new Linear<>(10, 10);
  linearB->Parameters().randu();
  linearB->Reset();

  // Add the same layers (with the same parameters) to both Sequential and
  // Residual object.
  sequential->Add(linearA);
  sequential->Add(linearB);

  residual->Add(linearA);
  residual->Add(linearB);

  // Test the Forward function (pass the same input to both).
  input = arma::randu(10, 1);
  sequential->Forward(input, outputA);
  residual->Forward(input, outputB);

  CheckMatrices(outputA, outputB - input);

  // Test the Backward function (pass the same error to both).
  sequential->Backward(input, input, deltaA);
  residual->Backward(input, input, deltaB);

  CheckMatrices(deltaA, deltaB - input);

  delete sequential;
  delete residual;
  delete linearA;
  delete linearB;
}

/**
 * Simple Highway module test.
 */
TEST_CASE("SimpleHighwayLayerTest", "[ANNLayerTest]")
{
  arma::mat outputA, outputB, input, deltaA, deltaB;
  Sequential<>* sequential = new Sequential<>(true);
  Highway<>* highway = new Highway<>(10, true);
  highway->Parameters().zeros();
  highway->Reset();

  Linear<>* linearA = new Linear<>(10, 10);
  linearA->Parameters().randu();
  linearA->Reset();
  Linear<>* linearB = new Linear<>(10, 10);
  linearB->Parameters().randu();
  linearB->Reset();

  // Add the same layers (with the same parameters) to both Sequential and
  // Highway object.
  highway->Add(linearA);
  highway->Add(linearB);
  sequential->Add(linearA);
  sequential->Add(linearB);

  // Test the Forward function (pass the same input to both).
  input = arma::randu(10, 1);
  sequential->Forward(input, outputA);
  highway->Forward(input, outputB);

  CheckMatrices(outputB, input * 0.5 + outputA * 0.5);

  delete sequential;
  delete highway;
  delete linearA;
  delete linearB;
}

/**
 * Test that the function that can access the inSize parameter of the
 * Highway layer works.
 */
TEST_CASE("HighwayLayerParametersTest", "[ANNLayerTest]")
{
  // Parameter order : inSize, model.
  Highway<> layer(1, true);

  // Make sure we can get the parameter successfully.
  REQUIRE(layer.InSize() == 1);
}

/**
 * Sequential layer numerical gradient test.
 */
TEST_CASE("GradientHighwayLayerTest", "[ANNLayerTest]")
{
  // Linear function gradient instantiation.
  struct GradientFunction
  {
    GradientFunction()
    {
      input = arma::randu(5, 1);
      target = arma::mat("1");

      model = new FFN<NegativeLogLikelihood<>, NguyenWidrowInitialization>();
      model->Predictors() = input;
      model->Responses() = target;
      model->Add<IdentityLayer<> >();
      model->Add<Linear<> >(5, 10);

      highway = new Highway<>(10);
      highway->Add<Linear<> >(10, 10);
      highway->Add<ReLULayer<> >();
      highway->Add<Linear<> >(10, 10);
      highway->Add<ReLULayer<> >();

      model->Add(highway);
      model->Add<Linear<> >(10, 2);
      model->Add<LogSoftMax<> >();
    }

    ~GradientFunction()
    {
      delete model;
    }

    double Gradient(arma::mat& gradient) const
    {
      double error = model->Evaluate(model->Parameters(), 0, 1);
      model->Gradient(model->Parameters(), 0, gradient, 1);
      return error;
    }

    arma::mat& Parameters() { return model->Parameters(); }

    FFN<NegativeLogLikelihood<>, NguyenWidrowInitialization>* model;
    Highway<>* highway;
    arma::mat input, target;
  } function;

  REQUIRE(CheckGradient(function) <= 1e-4);
}

/**
 * Sequential layer numerical gradient test.
 */
TEST_CASE("GradientSequentialLayerTest", "[ANNLayerTest]")
{
  // Linear function gradient instantiation.
  struct GradientFunction
  {
    GradientFunction()
    {
      input = arma::randu(10, 1);
      target = arma::mat("1");

      model = new FFN<NegativeLogLikelihood<>, NguyenWidrowInitialization>();
      model->Predictors() = input;
      model->Responses() = target;
      model->Add<IdentityLayer<> >();
      model->Add<Linear<> >(10, 10);
      sequential = new Sequential<>();
      sequential->Add<Linear<> >(10, 10);
      sequential->Add<ReLULayer<> >();
      sequential->Add<Linear<> >(10, 5);
      sequential->Add<ReLULayer<> >();

      model->Add(sequential);
      model->Add<Linear<> >(5, 2);
      model->Add<LogSoftMax<> >();
    }

    ~GradientFunction()
    {
      delete model;
    }

    double Gradient(arma::mat& gradient) const
    {
      double error = model->Evaluate(model->Parameters(), 0, 1);
      model->Gradient(model->Parameters(), 0, gradient, 1);
      return error;
    }

    arma::mat& Parameters() { return model->Parameters(); }

    FFN<NegativeLogLikelihood<>, NguyenWidrowInitialization>* model;
    Sequential<>* sequential;
    arma::mat input, target;
  } function;

  REQUIRE(CheckGradient(function) <= 1e-4);
}

/**
 * WeightNorm layer numerical gradient test.
 */
TEST_CASE("GradientWeightNormLayerTest", "[ANNLayerTest]")
{
  // Linear function gradient instantiation.
  struct GradientFunction
  {
    GradientFunction()
    {
      input = arma::randu(10, 1);
      target = arma::mat("1");

      model = new FFN<NegativeLogLikelihood<>, NguyenWidrowInitialization>();
      model->Predictors() = input;
      model->Responses() = target;
      model->Add<Linear<> >(10, 10);

      Linear<>* linear = new Linear<>(10, 2);
      weightNorm = new WeightNorm<>(linear);

      model->Add(weightNorm);
      model->Add<LogSoftMax<> >();
    }

    ~GradientFunction()
    {
      delete model;
    }

    double Gradient(arma::mat& gradient) const
    {
      double error = model->Evaluate(model->Parameters(), 0, 1);
      model->Gradient(model->Parameters(), 0, gradient, 1);
      return error;
    }

    arma::mat& Parameters() { return model->Parameters(); }

    FFN<NegativeLogLikelihood<>, NguyenWidrowInitialization>* model;
    WeightNorm<>* weightNorm;
    arma::mat input, target;
  } function;

  REQUIRE(CheckGradient(function) <= 1e-4);
}

/**
 * Test if the WeightNorm layer is able to forward the
 * Forward/Backward/Gradient calls.
 */
TEST_CASE("WeightNormRunTest", "[ANNLayerTest]")
{
  arma::mat output, input, delta, error;

  Linear<>* linear = new Linear<>(10, 10);

  WeightNorm<> module(linear);

  module.Parameters().randu();
  module.Reset();

  linear->Bias().zeros();

  input = arma::zeros(10, 1);
  module.Forward(input, output);

  // Test the Backward function.
  module.Backward(input, input, delta);

  REQUIRE(0 == arma::accu(output));
  REQUIRE(arma::accu(delta) == 0);
}

// General ANN serialization test.
template<typename LayerType>
void ANNLayerSerializationTest(LayerType& layer)
{
  arma::mat input(5, 100, arma::fill::randu);
  arma::mat output(5, 100, arma::fill::randu);

  FFN<NegativeLogLikelihood<>, ann::RandomInitialization> model;
  model.Add<Linear<>>(input.n_rows, 10);
  model.Add<LayerType>(layer);
  model.Add<ReLULayer<>>();
  model.Add<Linear<>>(10, output.n_rows);
  model.Add<LogSoftMax<>>();

  ens::StandardSGD opt(0.1, 1, 5, -100, false);
  model.Train(input, output, opt);

  arma::mat originalOutput;
  model.Predict(input, originalOutput);

  // Now serialize the model.
  FFN<NegativeLogLikelihood<>, ann::RandomInitialization> xmlModel, textModel,
      binaryModel;
  SerializeObjectAll(model, xmlModel, textModel, binaryModel);

  // Ensure that predictions are the same.
  arma::mat modelOutput, xmlOutput, textOutput, binaryOutput;
  model.Predict(input, modelOutput);
  xmlModel.Predict(input, xmlOutput);
  textModel.Predict(input, textOutput);
  binaryModel.Predict(input, binaryOutput);

  CheckMatrices(originalOutput, modelOutput, 1e-5);
  CheckMatrices(originalOutput, xmlOutput, 1e-5);
  CheckMatrices(originalOutput, textOutput, 1e-5);
  CheckMatrices(originalOutput, binaryOutput, 1e-5);
}

/**
 * Simple serialization test for batch normalization layer.
 */
TEST_CASE("BatchNormSerializationTest", "[ANNLayerTest]")
{
  BatchNorm<> layer(10);
  ANNLayerSerializationTest(layer);
}

/**
 * Simple serialization test for layer normalization layer.
 */
TEST_CASE("LayerNormSerializationTest", "[ANNLayerTest]")
{
  LayerNorm<> layer(10);
  ANNLayerSerializationTest(layer);
}

/**
 * Test that the functions that can modify and access the parameters of the
 * Convolution layer work.
 */
TEST_CASE("ConvolutionLayerParametersTest", "[ANNLayerTest]")
{
  // Parameter order: inSize, outSize, kW, kH, dW, dH, padW, padH, inputWidth,
  // inputHeight, paddingType.
  Convolution<> layer1(1, 2, 3, 4, 5, 6, std::tuple<size_t, size_t>(7, 8),
      std::tuple<size_t, size_t>(9, 10), 11, 12, "none");
  Convolution<> layer2(2, 3, 4, 5, 6, 7, std::tuple<size_t, size_t>(8, 9),
      std::tuple<size_t, size_t>(10, 11), 12, 13, "none");

  // Make sure we can get the parameters successfully.
  REQUIRE(layer1.InputWidth() == 11);
  REQUIRE(layer1.InputHeight() == 12);
  REQUIRE(layer1.KernelWidth() == 3);
  REQUIRE(layer1.KernelHeight() == 4);
  REQUIRE(layer1.StrideWidth() == 5);
  REQUIRE(layer1.StrideHeight() == 6);
  REQUIRE(layer1.PadWLeft() == 7);
  REQUIRE(layer1.PadWRight() == 8);
  REQUIRE(layer1.PadHTop() == 9);
  REQUIRE(layer1.PadHBottom() == 10);

  // Now modify the parameters to match the second layer.
  layer1.InputWidth() = 12;
  layer1.InputHeight() = 13;
  layer1.KernelWidth() = 4;
  layer1.KernelHeight() = 5;
  layer1.StrideWidth() = 6;
  layer1.StrideHeight() = 7;
  layer1.PadWLeft() = 8;
  layer1.PadWRight() = 9;
  layer1.PadHTop() = 10;
  layer1.PadHBottom() = 11;

  // Now ensure all results are the same.
  REQUIRE(layer1.InputWidth() == layer2.InputWidth());
  REQUIRE(layer1.InputHeight() == layer2.InputHeight());
  REQUIRE(layer1.KernelWidth() == layer2.KernelWidth());
  REQUIRE(layer1.KernelHeight() == layer2.KernelHeight());
  REQUIRE(layer1.StrideWidth() == layer2.StrideWidth());
  REQUIRE(layer1.StrideHeight() == layer2.StrideHeight());
  REQUIRE(layer1.PadWLeft() == layer2.PadWLeft());
  REQUIRE(layer1.PadWRight() == layer2.PadWRight());
  REQUIRE(layer1.PadHTop() == layer2.PadHTop());
  REQUIRE(layer1.PadHBottom() == layer2.PadHBottom());
}

/**
 * Test that the padding options are working correctly in Convolution layer.
 */
TEST_CASE("ConvolutionLayerPaddingTest", "[ANNLayerTest]")
{
  arma::mat output, input, delta;

  // Check valid padding option.
  Convolution<> module1(1, 1, 3, 3, 1, 1, std::tuple<size_t, size_t>(1, 1),
      std::tuple<size_t, size_t>(1, 1), 7, 7, "valid");

  // Test the Forward function.
  input = arma::linspace<arma::colvec>(0, 48, 49);
  module1.Parameters() = arma::mat(9 + 1, 1, arma::fill::zeros);
  module1.Reset();
  module1.Forward(input, output);

  REQUIRE(arma::accu(output) == 0);
  REQUIRE(output.n_rows == 25);
  REQUIRE(output.n_cols == 1);

  // Test the Backward function.
  module1.Backward(input, output, delta);

  // Check same padding option.
  Convolution<> module2(1, 1, 3, 3, 1, 1, std::tuple<size_t, size_t>(0, 0),
      std::tuple<size_t, size_t>(0, 0), 7, 7, "same");

  // Test the forward function.
  input = arma::linspace<arma::colvec>(0, 48, 49);
  module2.Parameters() = arma::mat(9 + 1, 1, arma::fill::zeros);
  module2.Reset();
  module2.Forward(input, output);

  REQUIRE(arma::accu(output) == 0);
  REQUIRE(output.n_rows == 49);
  REQUIRE(output.n_cols == 1);

  // Test the backward function.
  module2.Backward(input, output, delta);
}

/**
 * Test that the padding options in Transposed Convolution layer.
 */
TEST_CASE("TransposedConvolutionLayerPaddingTest", "[ANNLayerTest]")
{
  arma::mat output, input, delta;

  TransposedConvolution<> module1(1, 1, 3, 3, 1, 1, 0, 0, 4, 4, 6, 6, "VALID");
  // Test the forward function.
  // Valid Should give the same result.
  input = arma::linspace<arma::colvec>(0, 15, 16);
  module1.Parameters() = arma::mat(9 + 1, 1, arma::fill::zeros);
  module1.Reset();
  module1.Forward(input, output);
  // Value calculated using tensorflow.nn.conv2d_transpose().
  REQUIRE(arma::accu(output) == 0.0);

  // Test the Backward Function.
  module1.Backward(input, output, delta);
  REQUIRE(arma::accu(delta) == 0.0);

  // Test Valid for non zero padding.
  TransposedConvolution<> module2(1, 1, 3, 3, 2, 2,
      std::tuple<size_t, size_t>(0, 0), std::tuple<size_t, size_t>(0, 0),
      2, 2, 5, 5, "VALID");
  // Test the forward function.
  input = arma::linspace<arma::colvec>(0, 3, 4);
  module2.Parameters() = arma::mat(25 + 1, 1, arma::fill::zeros);
  module2.Parameters()(2) = 8.0;
  module2.Parameters()(4) = 6.0;
  module2.Parameters()(6) = 4.0;
  module2.Parameters()(8) = 2.0;
  module2.Reset();
  module2.Forward(input, output);
  // Value calculated using torch.nn.functional.conv_transpose2d().
  REQUIRE(arma::accu(output) == 120.0);

  // Test the Backward Function.
  module2.Backward(input, output, delta);
  REQUIRE(arma::accu(delta) == 960.0);

  // Test for same padding type.
  TransposedConvolution<> module3(1, 1, 3, 3, 2, 2, 0, 0, 3, 3, 3, 3, "SAME");
  // Test the forward function.
  input = arma::linspace<arma::colvec>(0, 8, 9);
  module3.Parameters() = arma::mat(9 + 1, 1, arma::fill::zeros);
  module3.Reset();
  module3.Forward(input, output);
  REQUIRE(arma::accu(output) == 0);
  REQUIRE(output.n_rows == input.n_rows);
  REQUIRE(output.n_cols == input.n_cols);

  // Test the Backward Function.
  module3.Backward(input, output, delta);
  REQUIRE(arma::accu(delta) == 0.0);

  // Output shape should equal input.
  TransposedConvolution<> module4(1, 1, 3, 3, 1, 1,
    std::tuple<size_t, size_t>(2, 2), std::tuple<size_t, size_t>(2, 2),
    5, 5, 5, 5, "SAME");
  // Test the forward function.
  input = arma::linspace<arma::colvec>(0, 24, 25);
  module4.Parameters() = arma::mat(9 + 1, 1, arma::fill::zeros);
  module4.Reset();
  module4.Forward(input, output);
  REQUIRE(arma::accu(output) == 0);
  REQUIRE(output.n_rows == input.n_rows);
  REQUIRE(output.n_cols == input.n_cols);

  // Test the Backward Function.
  module4.Backward(input, output, delta);
  REQUIRE(arma::accu(delta) == 0.0);

  TransposedConvolution<> module5(1, 1, 3, 3, 2, 2, 0, 0, 2, 2, 2, 2, "SAME");
  // Test the forward function.
  input = arma::linspace<arma::colvec>(0, 3, 4);
  module5.Parameters() = arma::mat(25 + 1, 1, arma::fill::zeros);
  module5.Reset();
  module5.Forward(input, output);
  REQUIRE(arma::accu(output) == 0);
  REQUIRE(output.n_rows == input.n_rows);
  REQUIRE(output.n_cols == input.n_cols);

  // Test the Backward Function.
  module5.Backward(input, output, delta);
  REQUIRE(arma::accu(delta) == 0.0);

  TransposedConvolution<> module6(1, 1, 4, 4, 1, 1, 1, 1, 5, 5, 5, 5, "SAME");
  // Test the forward function.
  input = arma::linspace<arma::colvec>(0, 24, 25);
  module6.Parameters() = arma::mat(16 + 1, 1, arma::fill::zeros);
  module6.Reset();
  module6.Forward(input, output);
  REQUIRE(arma::accu(output) == 0);
  REQUIRE(output.n_rows == input.n_rows);
  REQUIRE(output.n_cols == input.n_cols);

  // Test the Backward Function.
  module6.Backward(input, output, delta);
  REQUIRE(arma::accu(delta) == 0.0);
}

/**
 * Simple test for Max Pooling layer.
 */
TEST_CASE("MaxPoolingTestCase", "[ANNLayerTest]")
{
  // For rectangular input to pooling layers.
  arma::mat input = arma::mat(12, 1);
  arma::mat output;
  input.zeros();
  input(0) = 1;
  input(1) = 2;
  input(2) = 3;
  input(3) = input(8) = 7;
  input(4) = 4;
  input(5) = 5;
  input(6) = input(7) = 6;
  input(10) = 8;
  input(11) = 9;
  // Output-Size should be 2 x 2.
  // Square output.
  MaxPooling<> module1(2, 2, 2, 1);
  module1.InputHeight() = 3;
  module1.InputWidth() = 4;
  module1.Forward(input, output);
  // Calculated using torch.nn.MaxPool2d().
  REQUIRE(arma::accu(output) == 28);
  REQUIRE(output.n_elem == 4);
  REQUIRE(output.n_cols == 1);

  // For Square input.
  input = arma::mat(9, 1);
  input.zeros();
  input(0) = 6;
  input(1) = 3;
  input(2) = 9;
  input(3) = 3;
  input(6) = 3;
  // Output-Size should be 1 x 2.
  // Rectangular output.
  MaxPooling<> module2(3, 2, 3, 1);
  module2.InputHeight() = 3;
  module2.InputWidth() = 3;
  module2.Forward(input, output);
  // Calculated using torch.nn.MaxPool2d().
  REQUIRE(arma::accu(output) == 12.0);
  REQUIRE(output.n_elem == 2);
  REQUIRE(output.n_cols == 1);

  // For Square input.
  input = arma::mat(16, 1);
  input.zeros();
  input(0) = 6;
  input(1) = 3;
  input(2) = 9;
  input(4) = 3;
  input(8) = 3;
  // Output-Size should be 3 x 3.
  // Square output.
  MaxPooling<> module3(2, 2, 1, 1);
  module3.InputHeight() = 4;
  module3.InputWidth() = 4;
  module3.Forward(input, output);
  // Calculated using torch.nn.MaxPool2d().
  REQUIRE(arma::accu(output) == 30.0);
  REQUIRE(output.n_elem == 9);
  REQUIRE(output.n_cols == 1);

  // For Rectangular input.
  input = arma::mat(6, 1);
  input.zeros();
  input(0) = 1;
  input(1) = 1;
  input(3) = 1;
  // Output-Size should be 2 x 2.
  // Square output.
  MaxPooling<> module4(2, 1, 1, 1);
  module4.InputHeight() = 2;
  module4.InputWidth() = 3;
  module4.Forward(input, output);
  // Calculated using torch.nn.MaxPool2d().
  REQUIRE(arma::accu(output) == 3);
  REQUIRE(output.n_elem == 4);
  REQUIRE(output.n_cols == 1);
}

/**
 * Test that the functions that can modify and access the parameters of the
 * Glimpse layer work.
 */
TEST_CASE("GlimpseLayerParametersTest", "[ANNLayerTest]")
{
  // Parameter order : inSize, size, depth, scale, inputWidth, inputHeight.
  Glimpse<> layer1(1, 2, 3, 4, 5, 6);
  Glimpse<> layer2(1, 2, 3, 4, 6, 7);

  // Make sure we can get the parameters successfully.
  REQUIRE(layer1.InputHeight() == 6);
  REQUIRE(layer1.InputWidth() == 5);
  REQUIRE(layer1.Scale() == 4);
  REQUIRE(layer1.Depth() == 3);
  REQUIRE(layer1.GlimpseSize() == 2);
  REQUIRE(layer1.InSize() == 1);

  // Now modify the parameters to match the second layer.
  layer1.InputHeight() = 7;
  layer1.InputWidth() = 6;

  // Now ensure that all the results are the same.
  REQUIRE(layer1.InputHeight() == layer2.InputHeight());
  REQUIRE(layer1.InputWidth() == layer2.InputWidth());
  REQUIRE(layer1.Scale() == layer2.Scale());
  REQUIRE(layer1.Depth() == layer2.Depth());
  REQUIRE(layer1.GlimpseSize() == layer2.GlimpseSize());
  REQUIRE(layer1.InSize() == layer2.InSize());
}

/**
 * Test that the function that can access the stdev parameter of the
 * Reinforce Normal layer works.
 */
TEST_CASE("ReinforceNormalLayerParametersTest", "[ANNLayerTest]")
{
  // Parameter : stdev.
  ReinforceNormal<> layer(4.0);

  // Make sure we can get the parameter successfully.
  REQUIRE(layer.StandardDeviation() == 4.0);
}

/**
 * Test that the function that can access the parameters of the
 * VR Class Reward layer works.
 */
TEST_CASE("VRClassRewardLayerParametersTest", "[ANNLayerTest]")
{
  // Parameter order : scale, sizeAverage.
  VRClassReward<> layer(2, false);

  // Make sure we can get the parameters successfully.
  REQUIRE(layer.Scale() == 2);
  REQUIRE(layer.SizeAverage() == false);
}

/**
 * Simple test for Adaptive pooling for Max Pooling layer.
 */
TEST_CASE("AdaptiveMaxPoolingTestCase", "[ANNLayerTest]")
{
  // For rectangular input.
  arma::mat input = arma::mat(12, 1);
  arma::mat output, delta;

  input.zeros();
  input(0) = 1;
  input(1) = 2;
  input(2) = 3;
  input(3) = input(8) = 7;
  input(4) = 4;
  input(5) = 5;
  input(6) = input(7) = 6;
  input(10) = 8;
  input(11) = 9;
  // Output-Size should be 2 x 2.
  // Square output.
  AdaptiveMaxPooling<> module1(2, 2);
  module1.InputHeight() = 3;
  module1.InputWidth() = 4;
  module1.Forward(input, output);
  // Calculated using torch.nn.AdaptiveMaxPool2d().
  REQUIRE(arma::accu(output) == 28);
  REQUIRE(output.n_elem == 4);
  REQUIRE(output.n_cols == 1);
  // Test the Backward Function.
  module1.Backward(input, output, delta);
  REQUIRE(arma::accu(delta) == 28.0);

  // For Square input.
  input = arma::mat(9, 1);
  input.zeros();
  input(0) = 6;
  input(1) = 3;
  input(2) = 9;
  input(3) = 3;
  input(6) = 3;
  // Output-Size should be 1 x 2.
  // Rectangular output.
  AdaptiveMaxPooling<> module2(2, 1);
  module2.InputHeight() = 3;
  module2.InputWidth() = 3;
  module2.Forward(input, output);
  // Calculated using torch.nn.AdaptiveMaxPool2d().
  REQUIRE(arma::accu(output) == 15.0);
  REQUIRE(output.n_elem == 2);
  REQUIRE(output.n_cols == 1);
  // Test the Backward Function.
  module2.Backward(input, output, delta);
  REQUIRE(arma::accu(delta) == 15.0);

  // For Square input.
  input = arma::mat(16, 1);
  input.zeros();
  input(0) = 6;
  input(1) = 3;
  input(2) = 9;
  input(4) = 3;
  input(8) = 3;
  // Output-Size should be 3 x 3.
  // Square output.
  AdaptiveMaxPooling<> module3(std::tuple<size_t, size_t>(3, 3));
  module3.InputHeight() = 4;
  module3.InputWidth() = 4;
  module3.Forward(input, output);
  // Calculated using torch.nn.AdaptiveMaxPool2d().
  REQUIRE(arma::accu(output) == 30.0);
  REQUIRE(output.n_elem == 9);
  REQUIRE(output.n_cols == 1);
  // Test the Backward Function.
  module3.Backward(input, output, delta);
  REQUIRE(arma::accu(delta) == 30.0);

  // For Rectangular input.
  input = arma::mat(20, 1);
  input.zeros();
  input(0) = 1;
  input(1) = 1;
  input(3) = 1;
  // Output-Size should be 2 x 2.
  // Square output.
  AdaptiveMaxPooling<> module4(std::tuple<size_t, size_t>(2, 2));
  module4.InputHeight() = 4;
  module4.InputWidth() = 5;
  module4.Forward(input, output);
  // Calculated using torch.nn.AdaptiveMaxPool2d().
  REQUIRE(arma::accu(output) == 2);
  REQUIRE(output.n_elem == 4);
  REQUIRE(output.n_cols == 1);
  // Test the Backward Function.
  module4.Backward(input, output, delta);
  REQUIRE(arma::accu(delta) == 2.0);
}

/**
 * Simple test for Adaptive pooling for Mean Pooling layer.
 */
TEST_CASE("AdaptiveMeanPoolingTestCase", "[ANNLayerTest]")
{
  // For rectangular input.
  arma::mat input = arma::mat(12, 1);
  arma::mat output, delta;

  input.zeros();
  input(0) = 1;
  input(1) = 2;
  input(2) = 3;
  input(3) = input(8) = 7;
  input(4) = 4;
  input(5) = 5;
  input(6) = input(7) = 6;
  input(10) = 8;
  input(11) = 9;
  // Output-Size should be 2 x 2.
  // Square output.
  AdaptiveMeanPooling<> module1(2, 2);
  module1.InputHeight() = 3;
  module1.InputWidth() = 4;
  module1.Forward(input, output);
  // Calculated using torch.nn.AdaptiveAvgPool2d().
  REQUIRE(arma::accu(output) == 19.75);
  REQUIRE(output.n_elem == 4);
  REQUIRE(output.n_cols == 1);
  // Test the Backward Function.
  module1.Backward(input, output, delta);
  REQUIRE(arma::accu(delta) == 7.0);

  // For Square input.
  input = arma::mat(9, 1);
  input.zeros();
  input(0) = 6;
  input(1) = 3;
  input(2) = 9;
  input(3) = 3;
  input(6) = 3;
  // Output-Size should be 1 x 2.
  // Rectangular output.
  AdaptiveMeanPooling<> module2(1, 2);
  module2.InputHeight() = 3;
  module2.InputWidth() = 3;
  module2.Forward(input, output);
  // Calculated using torch.nn.AdaptiveAvgPool2d().
  REQUIRE(arma::accu(output) == 4.5);
  REQUIRE(output.n_elem == 2);
  REQUIRE(output.n_cols == 1);
  // Test the Backward Function.
  module2.Backward(input, output, delta);
  REQUIRE(arma::accu(delta) == 0.0);

  // For Square input.
  input = arma::mat(16, 1);
  input.zeros();
  input(0) = 6;
  input(1) = 3;
  input(2) = 9;
  input(4) = 3;
  input(8) = 3;
  // Output-Size should be 3 x 3.
  // Square output.
  AdaptiveMeanPooling<> module3(std::tuple<size_t, size_t>(3, 3));
  module3.InputHeight() = 4;
  module3.InputWidth() = 4;
  module3.Forward(input, output);
  // Calculated using torch.nn.AdaptiveAvgPool2d().
  REQUIRE(arma::accu(output) == 10.5);
  REQUIRE(output.n_elem == 9);
  REQUIRE(output.n_cols == 1);
  // Test the Backward Function.
  module3.Backward(input, output, delta);
  REQUIRE(arma::accu(delta) == 10.5);

  // For Rectangular input.
  input = arma::mat(24, 1);
  input.zeros();
  input(0) = 3;
  input(1) = 3;
  input(4) = 3;
  // Output-Size should be 3 x 3.
  // Square output.
  AdaptiveMeanPooling<> module4(std::tuple<size_t, size_t>(3, 3));
  module4.InputHeight() = 4;
  module4.InputWidth() = 6;
  module4.Forward(input, output);
  // Calculated using torch.nn.AdaptiveAvgPool2d().
  REQUIRE(arma::accu(output) == 2.25);
  REQUIRE(output.n_elem == 9);
  REQUIRE(output.n_cols == 1);
  // Test the Backward Function.
  module4.Backward(input, output, delta);
  REQUIRE(arma::accu(delta) == 1.5);
}

TEST_CASE("TransposedConvolutionalLayerOptionalParameterTest", "[ANNLayerTest]")
{
  Sequential<>* decoder = new Sequential<>();

  // Check if we can create an object without specifying output.
  REQUIRE_NOTHROW(decoder->Add<TransposedConvolution<>>(24, 16,
      5, 5, 1, 1, 0, 0, 10, 10));

  REQUIRE_NOTHROW(decoder->Add<TransposedConvolution<>>(16, 1,
      15, 15, 1, 1, 1, 1, 14, 14));

  delete decoder;
}

TEST_CASE("BatchNormWithMinBatchesTest", "[ANNLayerTest]")
{
  arma::mat input, output, result, runningMean, runningVar, delta;

  // The input test matrix is of the form 3 x 2 x 4 x 1 where
  // number of images are 3 and number of feature maps are 2.
  input = arma::mat(8, 3);
  input << 1 << 446 << 42 << arma::endr
      << 2 << 16 << 63 << arma::endr
      << 3 << 13 << 63 << arma::endr
      << 4 << 21 << 21 << arma::endr
      << 1 << 13 << 11 << arma::endr
      << 32 << 45 << 42 << arma::endr
      << 22 << 16 << 63 << arma::endr
      << 32 << 13 << 42 << arma::endr;

  // Output calculated using torch.nn.BatchNorm2d().
  result = arma::mat(8, 3);
  result << -0.4786 << 3.2634 << -0.1338 << arma::endr
      << -0.4702 << -0.3525 << 0.0427 << arma::endr
      << -0.4618 << -0.3777 << 0.0427 << arma::endr
      << -0.4534 << -0.3104 << -0.3104 << arma::endr
      << -1.5429 << -0.8486 << -0.9643 << arma::endr
      << 0.2507 << 1.0029 << 0.8293 << arma::endr
      << -0.3279 << -0.675 << 2.0443 << arma::endr
      << 0.2507 << -0.8486 << 0.8293 << arma::endr;

  // Check correctness of batch normalization.
  BatchNorm<> module1(2, 1e-5, false, 0.1);
  module1.Reset();
  module1.Forward(input, output);
  CheckMatrices(output, result, 1e-1);

  // Check backward function.
  module1.Backward(input, output, delta);
  REQUIRE(arma::accu(delta) == Approx(0.0102676).epsilon(1e-5));

  // Check values for running mean and running variance.
  // Calculated using torch.nn.BatchNorm2d().
  runningMean = arma::mat(2, 1);
  runningVar = arma::mat(2, 1);
  runningMean(0) = 5.7917;
  runningMean(1) = 2.76667;
  runningVar(0) = 1543.6545;
  runningVar(1) = 33.488;

  CheckMatrices(runningMean, module1.TrainingMean(), 1e-3);
  CheckMatrices(runningVar, module1.TrainingVariance(), 1e-2);

  // Check correctness of layer when running mean and variance
  // are updated using cumulative average.
  BatchNorm<> module2(2);
  module2.Reset();
  module2.Forward(input, output);
  CheckMatrices(output, result, 1e-1);

  // Check values for running mean and running variance.
  // Calculated using torch.nn.BatchNorm2d().
  runningMean(0) = 57.9167;
  runningMean(1) = 27.6667;
  runningVar(0) = 15427.5380;
  runningVar(1) = 325.8787;

  CheckMatrices(runningMean, module2.TrainingMean(), 1e-2);
  CheckMatrices(runningVar, module2.TrainingVariance(), 1e-2);

  // Check correctness when model is testing.
  arma::mat deterministicOutput;
  module1.Deterministic() = true;
  module1.Forward(input, deterministicOutput);

  result.clear();
  result = arma::mat(8, 3);
  result << -0.12195 << 11.20426 << 0.92158 << arma::endr
      << -0.0965 << 0.259824 << 1.4560 << arma::endr
      << -0.071054 << 0.183567 << 1.45607 << arma::endr
      << -0.045601<< 0.3870852 << 0.38708 << arma::endr
      << -0.305288 << 1.7683 << 1.4227 << arma::endr
      << 5.05166 << 7.29812<< 6.7797 << arma::endr
      << 3.323614 << 2.2867 << 10.4086 << arma::endr
      << 5.05166 << 1.7683 << 6.7797 << arma::endr;

  CheckMatrices(result, deterministicOutput, 1e-1);

  // Check correctness by updating the running mean and variance again.
  module1.Deterministic() = false;

  // Clean up.
  output.clear();
  input.clear();

  // The input test matrix is of the form 2 x 2 x 3 x 1 where
  // number of images are 2 and number of feature maps are 2.
  input = arma::mat(6, 2);
  input << 12 << 443 << arma::endr
      << 134 << 45 << arma::endr
      << 11 << 13 << arma::endr
      << 14 << 55 << arma::endr
      << 110 << 4 << arma::endr
      << 1 << 45 << arma::endr;

  result << -0.629337 << 2.14791 << arma::endr
      << 0.156797 << -0.416694 << arma::endr
      << -0.63578 << -0.622893 << arma::endr
      << -0.637481 << 0.4440386 << arma::endr
      << 1.894857 << -0.901267 << arma::endr
      << -0.980402 << 0.180253 << arma::endr;

  module1.Forward(input, output);
  CheckMatrices(result, output, 1e-3);

  // Check correctness for the second module as well.
  module2.Forward(input, output);
  CheckMatrices(result, output, 1e-3);

  // Calculated using torch.nn.BatchNorm2d().
  runningMean(0) = 16.1792;
  runningMean(1) = 6.30667;
  runningVar(0) = 4276.5849;
  runningVar(1) = 202.595;

  CheckMatrices(runningMean, module1.TrainingMean(), 1e-3);
  CheckMatrices(runningVar, module1.TrainingVariance(), 1e-1);

  // Check correctness of running mean and variance when their
  // values are updated using cumulative average.
  runningMean(0) = 83.79166;
  runningMean(1) = 32.9166;
  runningVar(0) = 22164.1035;
  runningVar(1) = 1025.2227;

  CheckMatrices(runningMean, module2.TrainingMean(), 1e-3);
  CheckMatrices(runningVar, module2.TrainingVariance(), 1e-3);

  // Check backward function.
  module1.Backward(input, output, delta);

  deterministicOutput.clear();
  module1.Deterministic() = true;
  module1.Forward(input, deterministicOutput);

  result.clear();
  result << -0.06388436 << 6.524754114 << arma::endr
      << 1.799655281 << 0.44047968 << arma::endr
      << -0.07913291 << -0.04784981 << arma::endr
      << 0.5405045 << 3.4210097 << arma::endr
      << 7.2851023 << -0.1620577 << arma::endr
      << -0.37282639 << 2.7184474 << arma::endr;

  // Calculated using torch.nn.BatchNorm2d().
  CheckMatrices(result, deterministicOutput, 1e-1);
}

/**
 * Batch Normalization layer numerical gradient test.
 */
TEST_CASE("GradientBatchNormWithMiniBatchesTest", "[ANNLayerTest]")
{
  // Add function gradient instantiation.
  // To make this test robust, check it ten times.
  bool pass = false;
  for (size_t trial = 0; trial < 10; trial++)
  {
    struct GradientFunction
    {
      GradientFunction()
      {
        input = arma::randn(16, 1024);
        arma::mat target;
        target.ones(1, 1024);

        model = new FFN<NegativeLogLikelihood<>, NguyenWidrowInitialization>();
        model->Predictors() = input;
        model->Responses() = target;
        model->Add<IdentityLayer<>>();
        model->Add<Convolution<>>(1, 2, 3, 3, 1, 1, 0, 0, 4, 4);
        model->Add<BatchNorm<>>(2);
        model->Add<Linear<>>(2 * 2 * 2, 2);
        model->Add<LogSoftMax<>>();
      }

      ~GradientFunction()
      {
        delete model;
      }

      double Gradient(arma::mat& gradient) const
      {
        double error = model->Evaluate(model->Parameters(), 0, 1024, false);
        model->Gradient(model->Parameters(), 0, gradient, 1024);
        return error;
      }

      arma::mat& Parameters() { return model->Parameters(); }

      FFN<NegativeLogLikelihood<>, NguyenWidrowInitialization>* model;
      arma::mat input, target;
    } function;

    double gradient = CheckGradient(function);
    if (gradient < 1e-1)
    {
      pass = true;
      break;
    }
  }

  REQUIRE(pass);
}

TEST_CASE("ConvolutionLayerTestCase", "[ANNLayerTest]")
{
  arma::mat input, output;

  // The input test matrix is of the form 3 x 2 x 4 x 1 where
  // number of images are 3 and number of feature maps are 2.
  input = arma::mat(8, 3);
  input << 1 << 446 << 42 << arma::endr
      << 2 << 16 << 63 << arma::endr
      << 3 << 13 << 63 << arma::endr
      << 4 << 21 << 21 << arma::endr
      << 1 << 13 << 11 << arma::endr
      << 32 << 45 << 42 << arma::endr
      << 22 << 16 << 63 << arma::endr
      << 32 << 13 << 42 << arma::endr;

  Convolution<> layer(2, 4, 1, 1, 1, 1, 0, 0, 4, 1);
  layer.Reset();

  // Set weights to 1.0 and bias to 0.0.
  layer.Parameters().zeros();
  arma::mat weight(2 * 4, 1);
  weight.fill(1.0);
  layer.Parameters().submat(arma::span(0, 2 * 4 - 1), arma::span()) = weight;
  layer.Forward(input, output);

  // Value calculated using torch.nn.Conv2d().
  REQUIRE(arma::accu(output) == 4108);

  // Set bias to one.
  layer.Parameters().fill(1.0);
  layer.Forward(input, output);

  // Value calculated using torch.nn.Conv2d().
  REQUIRE(arma::accu(output) == 4156);
}

TEST_CASE("BatchNormDeterministicTest", "[ANNLayerTest]")
{
  FFN<> module;
  module.Add<BatchNorm<>>(2, 1e-5, false);
  module.Add<LogSoftMax<>>();

  arma::mat input(4, 3), output;
  module.ResetParameters();

  // The model should switch to Deterministic mode for predicting.
  module.Predict(input, output);
  REQUIRE(boost::get<BatchNorm<>*>(module.Model()[0])->Deterministic() == true);

  output.ones();
  module.Train(input, output);
  // The model should switch to training mode for predicting.
  REQUIRE(boost::get<BatchNorm<>*>(module.Model()[0])->Deterministic() == 0);
}

/**
 * Linear module weight initialization test.
 */
TEST_CASE("LinearLayerWeightInitializationTest", "[ANNLayerTest]")
{
  size_t inSize = 10, outSize = 4;
  Linear<> linear = Linear<>(inSize, outSize);
  linear.Reset();
  RandomInitialization().Initialize(linear.Weight());
  linear.Bias().ones();

  REQUIRE(std::equal(linear.Weight().begin(),
      linear.Weight().end(), linear.Parameters().begin()));

  REQUIRE(std::equal(linear.Bias().begin(),
      linear.Bias().end(), linear.Parameters().begin() + inSize * outSize));

  REQUIRE(linear.Weight().n_rows == outSize);
  REQUIRE(linear.Weight().n_cols == inSize);
  REQUIRE(linear.Bias().n_rows == outSize);
  REQUIRE(linear.Bias().n_cols == 1);
  REQUIRE(linear.Parameters().n_rows == inSize * outSize + outSize);
}

/**
 * Atrous Convolution module weight initialization test.
 */
TEST_CASE("AtrousConvolutionLayerWeightInitializationTest", "[ANNLayerTest]")
{
  size_t inSize = 2, outSize = 3;
  size_t kernelWidth = 4, kernelHeight = 5;
  AtrousConvolution<> module = AtrousConvolution<>(inSize, outSize,
      kernelWidth, kernelHeight, 6, 7, std::make_tuple(8, 9),
      std::make_tuple(10, 11), 12, 13, 14, 15);
  module.Reset();
  RandomInitialization().Initialize(module.Weight());
  module.Bias().ones();

  REQUIRE(std::equal(module.Weight().begin(),
      module.Weight().end(), module.Parameters().begin()));

  REQUIRE(std::equal(module.Bias().begin(),
      module.Bias().end(), module.Parameters().end() - outSize));

  REQUIRE(module.Weight().n_rows == kernelWidth);
  REQUIRE(module.Weight().n_cols == kernelHeight);
  REQUIRE(module.Weight().n_slices == inSize * outSize);
  REQUIRE(module.Bias().n_rows == outSize);
  REQUIRE(module.Bias().n_cols == 1);
  REQUIRE(module.Parameters().n_rows
      == (outSize * inSize * kernelWidth * kernelHeight) + outSize);
}

/**
 * Convolution module weight initialization test.
 */
TEST_CASE("ConvolutionLayerWeightInitializationTest", "[ANNLayerTest]")
{
  size_t inSize = 2, outSize = 3;
  size_t kernelWidth = 4, kernelHeight = 5;
  Convolution<> module = Convolution<>(inSize, outSize,
      kernelWidth, kernelHeight, 6, 7, std::tuple<size_t, size_t>(8, 9),
      std::tuple<size_t, size_t>(10, 11), 12, 13, "none");
  module.Reset();
  RandomInitialization().Initialize(module.Weight());
  module.Bias().ones();

  REQUIRE(std::equal(module.Weight().begin(),
      module.Weight().end(), module.Parameters().begin()));

  REQUIRE(std::equal(module.Bias().begin(),
      module.Bias().end(), module.Parameters().end() - outSize));

  REQUIRE(module.Weight().n_rows == kernelWidth);
  REQUIRE(module.Weight().n_cols == kernelHeight);
  REQUIRE(module.Weight().n_slices == inSize * outSize);
  REQUIRE(module.Bias().n_rows == outSize);
  REQUIRE(module.Bias().n_cols == 1);
  REQUIRE(module.Parameters().n_rows
      == (outSize * inSize * kernelWidth * kernelHeight) + outSize);
}

/**
 * Transposed Convolution module weight initialization test.
 */
TEST_CASE("TransposedConvolutionWeightInitializationTest", "[ANNLayerTest]")
{
  size_t inSize = 3, outSize = 3;
  size_t kernelWidth = 4, kernelHeight = 4;
  TransposedConvolution<> module = TransposedConvolution<>(inSize, outSize,
      kernelWidth, kernelHeight, 1, 1, 1, 1, 5, 5, 6, 6);
  module.Reset();
  RandomInitialization().Initialize(module.Weight());
  module.Bias().ones();

  REQUIRE(std::equal(module.Weight().begin(),
      module.Weight().end(), module.Parameters().begin()));

  REQUIRE(std::equal(module.Bias().begin(),
      module.Bias().end(), module.Parameters().end() - outSize));

  REQUIRE(module.Weight().n_rows == kernelWidth);
  REQUIRE(module.Weight().n_cols == kernelHeight);
  REQUIRE(module.Weight().n_slices == inSize * outSize);
  REQUIRE(module.Bias().n_rows == outSize);
  REQUIRE(module.Bias().n_cols == 1);
  REQUIRE(module.Parameters().n_rows
      == (outSize * inSize * kernelWidth * kernelHeight) + outSize);
}

/**
<<<<<<< HEAD
 * Simple Test for SpatialDropout layer.
 */
TEST_CASE("SpatialDropoutLayerTest", "[ANNLayerTest]")
{
  arma::mat input, output, gy, g, temp;
  arma::mat outputsExpected = arma::zeros(8, 12);
  arma::mat gsExpected = arma::zeros(8, 12);

  // Set the seed to a random value.
  arma::arma_rng::set_seed_random();
  SpatialDropout<> module(3, 0.2);

  // Input is a batch of 2 images, each of size (2,2) and having 4 channels.
  input << 0.4963 << 0.0885 << 0.7682 << 0.1320 << 0.3074 << 0.4901 << 0.6341
      << 0.8964 << 0.4556 << 0.3489 << 0.6323 << 0.4017 << arma::endr;

  gy << 1 << 3 << 2 << 4 << 5 << 7 << 6 << 8
      << 9 << 11 << 10 << 12 << arma::endr;

  // Following values have been calculated using torch.nn.Dropout2d(p=0.2).
  temp << 0 << 0 << 0 << 0 << 0 << 0 << 0 << 0
      << 0 << 0 << 0 << 0 << arma::endr;
  outputsExpected.row(0) = temp;
  temp << 0 << 0 << 0 << 0 << 0.3842 << 0.6126 << 0.7926 << 1.1205
      << 0.5695 << 0.4361 << 0.7904 << 0.5021 << arma::endr;
  outputsExpected.row(1) = temp;
  temp << 0.6204 << 0.1106 << 0.9603 << 0.1650 << 0 << 0 << 0 << 0
      << 0.5695 << 0.4361 << 0.7904 << 0.5021 << arma::endr;
  outputsExpected.row(2) = temp;
  temp << 0.6204 << 0.1106 << 0.9603 << 0.1650 << 0.3842 << 0.6126
      << 0.7926 << 1.1205 << 0 << 0 << 0 << 0 << arma::endr;
  outputsExpected.row(3) = temp;
  temp << 0 << 0 << 0 << 0 << 0 << 0 << 0 << 0
      << 0.5695 << 0.4361 << 0.7904 << 0.5021 << arma::endr;
  outputsExpected.row(4) = temp;
  temp << 0 << 0 << 0 << 0 << 0.3842 << 0.6126 << 0.7926 << 1.1205
      << 0 << 0 << 0 << 0 << arma::endr;
  outputsExpected.row(5) = temp;
  temp << 0.6204 << 0.1106 << 0.9603 << 0.1650 << 0 << 0 << 0 << 0
      << 0 << 0 << 0 << 0  << arma::endr;
  outputsExpected.row(6) = temp;
  temp << 0.6204 << 0.1106 << 0.9603 << 0.1650 << 0.3842 << 0.6126 << 0.7926
      << 1.1205 << 0.5695 << 0.4361 << 0.7904 << 0.5021 << arma::endr;
  outputsExpected.row(7) = temp;
  temp << 0 << 0 << 0 << 0 << 0 << 0 << 0 << 0
      << 0 << 0 << 0 << 0 << arma::endr;
  gsExpected.row(0) = temp;
  temp << 0 << 0 << 0 << 0 << 6.2500 << 8.7500 << 7.5000 << 10.0000
      << 11.2500 << 13.7500 << 12.5000 << 15.0000 << arma::endr;
  gsExpected.row(1) = temp;
  temp << 1.2500 << 3.7500 << 2.5000 << 5.0000 << 0 << 0 << 0 << 0
      << 11.2500 << 13.7500 << 12.5000 << 15.0000 << arma::endr;
  gsExpected.row(2) = temp;
  temp << 1.2500 << 3.7500 << 2.5000 << 5.0000 << 6.2500 << 8.7500
      << 7.5000 << 10.0000 << 0 << 0 << 0 << 0 << arma::endr;
  gsExpected.row(3) = temp;
  temp << 0 << 0 << 0 << 0 << 0 << 0 << 0 << 0
      << 11.2500 << 13.7500 << 12.5000 << 15.0000 << arma::endr;
  gsExpected.row(4) = temp;
  temp << 0 << 0 << 0 << 0 << 6.2500 << 8.7500 << 7.5000 << 10.0000
      << 0 << 0 << 0 << 0 << arma::endr;
  gsExpected.row(5) = temp;
  temp << 1.2500 << 3.7500 << 2.5000 << 5.0000 << 0 << 0 << 0 << 0
      << 0 << 0 << 0 << 0 << arma::endr;
  gsExpected.row(6) = temp;
  temp << 1.2500 << 3.7500 << 2.5000 << 5.0000 << 6.2500 << 8.7500 << 7.5000
      << 10.0000 << 11.2500 << 13.7500 << 12.5000 << 15.0000 << arma::endr;
  gsExpected.row(7) = temp;

  input = input.t();
  gy = gy.t();
  outputsExpected = outputsExpected.t();
  gsExpected = gsExpected.t();

  // Compute the Forward and Backward passes and store the results.
  module.Forward(input, output);
  module.Backward(input, gy, g);

  // Check through all possible cases, to find a match and then compare results.
  for (size_t i = 0; i < outputsExpected.n_cols; ++i)
  {
    if (arma::approx_equal(outputsExpected.col(i), output, "absdiff", 1e-1))
    {
      // Check the correctness of the Forward pass of the layer.
      CheckMatrices(output, outputsExpected.col(i), 1e-1);
      // Check the correctness of the Backward pass of the layer.
      CheckMatrices(g, gsExpected.col(i), 1e-1);
    }
  }

  // Check if the output is same as input when using deterministic mode.
  module.Deterministic() = true;
  output.clear();
  module.Forward(input, output);
  CheckMatrices(output, input, 1e-1);
}

/**
 * Test that the function that can access the parameters of the
 * SpatialDropout layer works.
 */
TEST_CASE("SpatialDropoutLayerParametersTest", "[ANNLayerTest]")
{
  // Create the layer using the empty constructor.
  SpatialDropout<> layer;

  // Set the input parameters.
  layer.Size() = 3;
  layer.Ratio(0.2);

  // Check whether the input parameters have been set correctly.
  REQUIRE(layer.Size() == 3);
  REQUIRE(layer.Ratio() == 0.2);
=======
 * Simple Positional Encoding layer test.
 */
TEST_CASE("SimplePositionalEncodingTest", "[ANNLayerTest]")
{
  const size_t seqLength = 5;
  const size_t embedDim = 4;
  const size_t batchSize = 2;

  arma::mat input = arma::randu(embedDim * seqLength, batchSize);
  arma::mat gy = 0.01 * arma::randu(embedDim * seqLength, batchSize);
  arma::mat output, g;

  PositionalEncoding<> module(embedDim, seqLength);

  // Check Forward function.
  module.Forward(input, output);
  arma::mat pe = output - input;
  CheckMatrices(arma::mean(pe, 1), module.Encoding());

  // Check Backward function.
  module.Backward(input, gy, g);
  REQUIRE(std::equal(gy.begin(), gy.end(), g.begin()));
}

/**
 * Jacobian test for Positional Encoding layer.
 */
TEST_CASE("JacobianPositionalEncodingTest", "[ANNLayerTest]")
{
  for (size_t i = 0; i < 5; ++i)
  {
    const size_t embedDim = 4;
    const size_t seqLength = math::RandInt(5, 10);
    arma::mat input;
    input.set_size(embedDim * seqLength, 1);

    PositionalEncoding<> module(embedDim, seqLength);

    double error = JacobianTest(module, input);
    REQUIRE(error <= 1e-5);
  }
}

/**
 * Simple Multihead Attention test.
 */
TEST_CASE("SimpleMultiheadAttentionTest", "[ANNLayerTest]")
{
  size_t tLen = 5;
  size_t sLen = tLen;
  size_t embedDim = 4;
  size_t numHeads = 2;
  size_t bsz = 3;

  arma::mat query = 0.1 * arma::randu(embedDim * tLen, bsz);
  arma::mat output;

  arma::mat attnMask = arma::zeros(tLen, sLen);
  for (size_t i = 0; i < tLen; ++i)
  {
    for (size_t j = 0; j < sLen; ++j)
    {
      if (i < j)
        attnMask(i, j) = std::numeric_limits<double>::lowest();
    }
  }

  arma::mat keyPaddingMask = arma::zeros(1, sLen);
  keyPaddingMask(sLen - 1) = std::numeric_limits<double>::lowest();

  MultiheadAttention<> module(tLen, sLen, embedDim, numHeads);
  module.AttentionMask() = attnMask;
  module.KeyPaddingMask() = keyPaddingMask;
  module.Reset();
  module.Parameters().randu();

  // Forward test.
  arma::mat input = arma::join_cols(arma::join_cols(query, query), query);

  module.Forward(input, output);
  REQUIRE(output.n_rows == embedDim * tLen);
  REQUIRE(output.n_cols == bsz);

  // Backward test.
  arma::mat gy = 0.01 * arma::randu(embedDim * tLen, bsz);
  arma::mat g;
  module.Backward(input, gy, g);
  REQUIRE(g.n_rows == input.n_rows);
  REQUIRE(g.n_cols == input.n_cols);

  // Gradient test.
  arma::mat error = 0.05 * arma::randu(embedDim * tLen, bsz);
  arma::mat gradient;
  module.Gradient(input, error, gradient);
  REQUIRE(gradient.n_rows == module.Parameters().n_rows);
  REQUIRE(gradient.n_cols == module.Parameters().n_cols);
}

/**
 * Jacobian MultiheadAttention module test.
 */
TEST_CASE("JacobianMultiheadAttentionTest", "[ANNLayerTest]")
{
  // Check when query = key = value.
  for (size_t i = 0; i < 5; ++i)
  {
    const size_t tgtSeqLen = 2;
    const size_t embedDim = 4;
    const size_t nHeads = 2;
    const size_t batchSize = 1;

    arma::mat query = arma::randu(embedDim * tgtSeqLen, batchSize);
    arma::mat input = arma::join_cols(arma::join_cols(query, query), query);

    MultiheadAttention<> module(tgtSeqLen, tgtSeqLen, embedDim, nHeads);
    module.Parameters().randu();

    double error = CustomJacobianTest(module, input);
    REQUIRE(error <= 1e-5);
  }

  // Check when key = value.
  for (size_t i = 0; i < 5; ++i)
  {
    const size_t tgtSeqLen = 2;
    const size_t srcSeqLen = math::RandInt(2, 5);
    const size_t embedDim = 4;
    const size_t nHeads = 2;
    const size_t batchSize = 1;

    arma::mat query = arma::randu(embedDim * tgtSeqLen, batchSize);
    arma::mat key = 0.091 * arma::randu(embedDim * srcSeqLen, batchSize);
    arma::mat input = arma::join_cols(arma::join_cols(query, key), key);

    MultiheadAttention<> module(tgtSeqLen, srcSeqLen, embedDim, nHeads);
    module.Parameters().randu();

    double error = CustomJacobianTest(module, input);
    REQUIRE(error <= 1e-5);
  }

  // Check when query, key and value are not same.
  for (size_t i = 0; i < 5; ++i)
  {
    const size_t tgtSeqLen = 2;
    const size_t srcSeqLen = math::RandInt(2, 5);
    const size_t embedDim = 4;
    const size_t nHeads = 2;
    const size_t batchSize = 1;

    arma::mat query = arma::randu(embedDim * tgtSeqLen, batchSize);
    arma::mat key = 0.091 * arma::randu(embedDim * srcSeqLen, batchSize);
    arma::mat value = 0.045 * arma::randu(embedDim * srcSeqLen, batchSize);
    arma::mat input = arma::join_cols(arma::join_cols(query, key), value);

    MultiheadAttention<> module(tgtSeqLen, srcSeqLen, embedDim, nHeads);
    module.Parameters().randu();

    double error = JacobianTest(module, input);
    REQUIRE(error <= 1e-5);
  }
}

/**
 * Numerical gradient test for MultiheadAttention layer.
 */
TEST_CASE("GradientMultiheadAttentionTest", "[ANNLayerTest]")
{
  struct GradientFunction
  {
    GradientFunction()
    {
      input = arma::randu(embedDim * (tgtSeqLen + 2 * srcSeqLen), batchSize);
      target = arma::zeros(vocabSize, batchSize);
      for (size_t i = 0; i < target.n_elem; ++i)
      {
        const size_t label = mlpack::math::RandInt(1, vocabSize);
        target(i) = label;
      }

      attnMask = arma::zeros(tgtSeqLen, srcSeqLen);
      for (size_t i = 0; i < tgtSeqLen; ++i)
      {
        for (size_t j = 0; j < srcSeqLen; ++j)
        {
          if (i < j)
            attnMask(i, j) = std::numeric_limits<double>::lowest();
        }
      }

      keyPaddingMask = arma::zeros(1, srcSeqLen);
      keyPaddingMask(srcSeqLen - 1) = std::numeric_limits<double>::lowest();

      model = new FFN<NegativeLogLikelihood<>, XavierInitialization>();
      model->Predictors() = input;
      model->Responses() = target;
      attnModule = new MultiheadAttention<>(tgtSeqLen, srcSeqLen,
          embedDim, nHeads);
      attnModule->AttentionMask() = attnMask;
      attnModule->KeyPaddingMask() = keyPaddingMask;
      model->Add(attnModule);
      model->Add<Linear<>>(embedDim * tgtSeqLen, vocabSize);
      model->Add<LogSoftMax<>>();
    }

    ~GradientFunction()
    {
      delete model;
    }

    double Gradient(arma::mat& gradient) const
    {
      double error = model->Evaluate(model->Parameters(), 0, batchSize);
      model->Gradient(model->Parameters(), 0, gradient, batchSize);
      return error;
    }

    arma::mat& Parameters() { return model->Parameters(); }

    FFN<NegativeLogLikelihood<>, XavierInitialization>* model;
    MultiheadAttention<>* attnModule;

    arma::mat input, target, attnMask, keyPaddingMask;
    const size_t tgtSeqLen = 2;
    const size_t srcSeqLen = 2;
    const size_t embedDim = 4;
    const size_t nHeads = 2;
    const size_t vocabSize = 5;
    const size_t batchSize = 2;
  } function;

  REQUIRE(CheckGradient(function) <= 1e-06);
>>>>>>> 34364d82
}<|MERGE_RESOLUTION|>--- conflicted
+++ resolved
@@ -4397,7 +4397,6 @@
 }
 
 /**
-<<<<<<< HEAD
  * Simple Test for SpatialDropout layer.
  */
 TEST_CASE("SpatialDropoutLayerTest", "[ANNLayerTest]")
@@ -4511,7 +4510,9 @@
   // Check whether the input parameters have been set correctly.
   REQUIRE(layer.Size() == 3);
   REQUIRE(layer.Ratio() == 0.2);
-=======
+}
+
+/**
  * Simple Positional Encoding layer test.
  */
 TEST_CASE("SimplePositionalEncodingTest", "[ANNLayerTest]")
@@ -4744,5 +4745,4 @@
   } function;
 
   REQUIRE(CheckGradient(function) <= 1e-06);
->>>>>>> 34364d82
 }