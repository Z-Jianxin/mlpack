/**
 * @file tests/ann_layer_test.cpp
 * @author Marcus Edel
 * @author Praveen Ch
 *
 * Tests the ann layer modules.
 *
 * mlpack is free software; you may redistribute it and/or modify it under the
 * terms of the 3-clause BSD license.  You should have received a copy of the
 * 3-clause BSD license along with mlpack.  If not, see
 * http://www.opensource.org/licenses/BSD-3-Clause for more information.
 */
#include <mlpack/core.hpp>

#include <mlpack/methods/ann/layer/layer.hpp>
#include <mlpack/methods/ann/layer/layer_types.hpp>
#include <mlpack/methods/ann/init_rules/random_init.hpp>
#include <mlpack/methods/ann/init_rules/glorot_init.hpp>
#include <mlpack/methods/ann/init_rules/const_init.hpp>
#include <mlpack/methods/ann/init_rules/nguyen_widrow_init.hpp>
#include <mlpack/methods/ann/loss_functions/mean_squared_error.hpp>
#include <mlpack/methods/ann/loss_functions/cross_entropy_error.hpp>
#include <mlpack/methods/ann/ffn.hpp>
#include <mlpack/methods/ann/rnn.hpp>

#include "test_catch_tools.hpp"
#include "catch.hpp"
#include "ann_test_tools.hpp"
#include "serialization_catch.hpp"

using namespace mlpack;
using namespace mlpack::ann;

/**
 * Simple add module test.
 */
TEST_CASE("SimpleAddLayerTest", "[ANNLayerTest]")
{
  arma::mat output, input, delta;
  Add<> module(10);
  module.Parameters().randu();

  // Test the Forward function.
  input = arma::zeros(10, 1);
  module.Forward(input, output);
  REQUIRE(arma::accu(module.Parameters()) == arma::accu(output));

  // Test the Backward function.
  module.Backward(input, output, delta);
  REQUIRE(arma::accu(output) == arma::accu(delta));

  // Test the forward function.
  input = arma::ones(10, 1);
  module.Forward(input, output);
  REQUIRE(10 + arma::accu(module.Parameters()) ==
      Approx(arma::accu(output)).epsilon(1e-5));

  // Test the backward function.
  module.Backward(input, output, delta);
  REQUIRE(arma::accu(output) == Approx(arma::accu(delta)).epsilon(1e-5));
}

/**
 * Jacobian add module test.
 */
TEST_CASE("JacobianAddLayerTest", "[ANNLayerTest]")
{
  for (size_t i = 0; i < 5; ++i)
  {
    const size_t elements = math::RandInt(2, 1000);
    arma::mat input;
    input.set_size(elements, 1);

    Add<> module(elements);
    module.Parameters().randu();

    double error = JacobianTest(module, input);
    REQUIRE(error <= 1e-5);
  }
}

/**
 * Add layer numerical gradient test.
 */
TEST_CASE("GradientAddLayerTest", "[ANNLayerTest]")
{
  // Add function gradient instantiation.
  struct GradientFunction
  {
    GradientFunction()
    {
      input = arma::randu(10, 1);
      target = arma::mat("1");

      model = new FFN<NegativeLogLikelihood<>, NguyenWidrowInitialization>();
      model->Predictors() = input;
      model->Responses() = target;
      model->Add<IdentityLayer<> >();
      model->Add<Linear<> >(10, 10);
      model->Add<Add<> >(10);
      model->Add<LogSoftMax<> >();
    }

    ~GradientFunction()
    {
      delete model;
    }

    double Gradient(arma::mat& gradient) const
    {
      double error = model->Evaluate(model->Parameters(), 0, 1);
      model->Gradient(model->Parameters(), 0, gradient, 1);
      return error;
    }

    arma::mat& Parameters() { return model->Parameters(); }

    FFN<NegativeLogLikelihood<>, NguyenWidrowInitialization>* model;
    arma::mat input, target;
  } function;

  REQUIRE(CheckGradient(function) <= 1e-4);
}

/**
 * Test that the function that can access the outSize parameter of
 * the Add layer works.
 */
TEST_CASE("AddLayerParametersTest", "[ANNLayerTest]")
{
  // Parameter : outSize.
  Add<> layer(7);

  // Make sure we can get the parameter successfully.
  REQUIRE(layer.OutputSize() == 7);
}

/**
 * Simple constant module test.
 */
TEST_CASE("SimpleConstantLayerTest", "[ANNLayerTest]")
{
  arma::mat output, input, delta;
  Constant<> module(10, 3.0);

  // Test the Forward function.
  input = arma::zeros(10, 1);
  module.Forward(input, output);
  REQUIRE(arma::accu(output) == 30.0);

  // Test the Backward function.
  module.Backward(input, output, delta);
  REQUIRE(arma::accu(delta) == 0);

  // Test the forward function.
  input = arma::ones(10, 1);
  module.Forward(input, output);
  REQUIRE(arma::accu(output) == 30.0);

  // Test the backward function.
  module.Backward(input, output, delta);
  REQUIRE(arma::accu(delta) == 0);
}

/**
 * Jacobian constant module test.
 */
TEST_CASE("JacobianConstantLayerTest", "[ANNLayerTest]")
{
  for (size_t i = 0; i < 5; ++i)
  {
    const size_t elements = math::RandInt(2, 1000);
    arma::mat input;
    input.set_size(elements, 1);

    Constant<> module(elements, 1.0);

    double error = JacobianTest(module, input);
    REQUIRE(error <= 1e-5);
  }
}

/**
 * Test that the function that can access the outSize parameter of the
 * Constant layer works.
 */
TEST_CASE("ConstantLayerParametersTest", "[ANNLayerTest]")
{
  // Parameter : outSize.
  Constant<> layer(7);

  // Make sure we can get the parameter successfully.
  REQUIRE(layer.OutSize() == 7);
}

/**
 * Simple dropout module test.
 */
TEST_CASE("SimpleDropoutLayerTest", "[ANNLayerTest]")
{
  // Initialize the probability of setting a value to zero.
  const double p = 0.2;

  // Initialize the input parameter.
  arma::mat input(1000, 1);
  input.fill(1 - p);

  Dropout<> module(p);
  module.Deterministic() = false;

  // Test the Forward function.
  arma::mat output;
  module.Forward(input, output);
  REQUIRE(arma::as_scalar(arma::abs(arma::mean(output) - (1 - p))) <= 0.05);

  // Test the Backward function.
  arma::mat delta;
  module.Backward(input, input, delta);
  REQUIRE(arma::as_scalar(arma::abs(arma::mean(delta) - (1 - p))) <= 0.05);

  // Test the Forward function.
  module.Deterministic() = true;
  module.Forward(input, output);
  REQUIRE(arma::accu(input) == arma::accu(output));
}

/**
 * Perform dropout x times using ones as input, sum the number of ones and
 * validate that the layer is producing approximately the correct number of
 * ones.
 */
TEST_CASE("DropoutProbabilityTest", "[ANNLayerTest]")
{
  arma::mat input = arma::ones(1500, 1);
  const size_t iterations = 10;

  double probability[5] = { 0.1, 0.3, 0.4, 0.7, 0.8 };
  for (size_t trial = 0; trial < 5; ++trial)
  {
    double nonzeroCount = 0;
    for (size_t i = 0; i < iterations; ++i)
    {
      Dropout<> module(probability[trial]);
      module.Deterministic() = false;

      arma::mat output;
      module.Forward(input, output);

      // Return a column vector containing the indices of elements of X that
      // are non-zero, we just need the number of non-zero values.
      arma::uvec nonzero = arma::find(output);
      nonzeroCount += nonzero.n_elem;
    }
    const double expected = input.n_elem * (1 - probability[trial]) *
        iterations;
    const double error = fabs(nonzeroCount - expected) / expected;

    REQUIRE(error <= 0.15);
  }
}

/*
 * Perform dropout with probability 1 - p where p = 0, means no dropout.
 */
TEST_CASE("NoDropoutTest", "[ANNLayerTest]")
{
  arma::mat input = arma::ones(1500, 1);
  Dropout<> module(0);
  module.Deterministic() = false;

  arma::mat output;
  module.Forward(input, output);

  REQUIRE(arma::accu(output) == arma::accu(input));
}

/*
 * Perform test to check whether mean and variance remain nearly same
 * after AlphaDropout.
 */
TEST_CASE("SimpleAlphaDropoutLayerTest", "[ANNLayerTest]")
{
  // Initialize the probability of setting a value to alphaDash.
  const double p = 0.2;

  // Initialize the input parameter having a mean nearabout 0
  // and variance nearabout 1.
  arma::mat input = arma::randn<arma::mat>(1000, 1);

  AlphaDropout<> module(p);
  module.Deterministic() = false;

  // Test the Forward function when training phase.
  arma::mat output;
  module.Forward(input, output);
  // Check whether mean remains nearly same.
  REQUIRE(arma::as_scalar(arma::abs(arma::mean(input) - arma::mean(output))) <=
      0.1);

  // Check whether variance remains nearly same.
  REQUIRE(arma::as_scalar(arma::abs(arma::var(input) - arma::var(output))) <=
      0.1);

  // Test the Backward function when training phase.
  arma::mat delta;
  module.Backward(input, input, delta);
  REQUIRE(arma::as_scalar(arma::abs(arma::mean(delta) - 0)) <= 0.05);

  // Test the Forward function when testing phase.
  module.Deterministic() = true;
  module.Forward(input, output);
  REQUIRE(arma::accu(input) == arma::accu(output));
}

/**
 * Perform AlphaDropout x times using ones as input, sum the number of ones
 * and validate that the layer is producing approximately the correct number
 * of ones.
 */
TEST_CASE("AlphaDropoutProbabilityTest", "[ANNLayerTest]")
{
  arma::mat input = arma::ones(1500, 1);
  const size_t iterations = 10;

  double probability[5] = { 0.1, 0.3, 0.4, 0.7, 0.8 };
  for (size_t trial = 0; trial < 5; ++trial)
  {
    double nonzeroCount = 0;
    for (size_t i = 0; i < iterations; ++i)
    {
      AlphaDropout<> module(probability[trial]);
      module.Deterministic() = false;

      arma::mat output;
      module.Forward(input, output);

      // Return a column vector containing the indices of elements of X
      // that are not alphaDash, we just need the number of
      // nonAlphaDash values.
      arma::uvec nonAlphaDash = arma::find(module.Mask());
      nonzeroCount += nonAlphaDash.n_elem;
    }

    const double expected = input.n_elem * (1-probability[trial]) * iterations;

    const double error = fabs(nonzeroCount - expected) / expected;

    REQUIRE(error <= 0.15);
  }
}

/**
 * Perform AlphaDropout with probability 1 - p where p = 0,
 * means no AlphaDropout.
 */
TEST_CASE("NoAlphaDropoutTest", "[ANNLayerTest]")
{
  arma::mat input = arma::ones(1500, 1);
  AlphaDropout<> module(0);
  module.Deterministic() = false;

  arma::mat output;
  module.Forward(input, output);

  REQUIRE(arma::accu(output) == arma::accu(input));
}

/**
 * Simple linear module test.
 */
TEST_CASE("SimpleLinearLayerTest", "[ANNLayerTest]")
{
  arma::mat output, input, delta;
  Linear<> module(10, 10);
  module.Parameters().randu();
  module.Reset();

  // Test the Forward function.
  input = arma::zeros(10, 1);
  module.Forward(input, output);
  REQUIRE(arma::accu(module.Parameters().submat(100,
          0, module.Parameters().n_elem - 1, 0)) ==
          Approx(arma::accu(output)).epsilon(1e-5));

  // Test the Backward function.
  module.Backward(input, input, delta);
  REQUIRE(arma::accu(delta) == 0);
}

/**
 * Jacobian linear module test.
 */
TEST_CASE("JacobianLinearLayerTest", "[ANNLayerTest]")
{
  for (size_t i = 0; i < 5; ++i)
  {
    const size_t inputElements = math::RandInt(2, 1000);
    const size_t outputElements = math::RandInt(2, 1000);

    arma::mat input;
    input.set_size(inputElements, 1);

    Linear<> module(inputElements, outputElements);
    module.Parameters().randu();

    double error = JacobianTest(module, input);
    REQUIRE(error <= 1e-5);
  }
}

/**
 * Linear layer numerical gradient test.
 */
TEST_CASE("GradientLinearLayerTest", "[ANNLayerTest]")
{
  // Linear function gradient instantiation.
  struct GradientFunction
  {
    GradientFunction()
    {
      input = arma::randu(10, 1);
      target = arma::mat("1");

      model = new FFN<NegativeLogLikelihood<>, NguyenWidrowInitialization>();
      model->Predictors() = input;
      model->Responses() = target;
      model->Add<IdentityLayer<> >();
      model->Add<Linear<> >(10, 10);
      model->Add<Linear<> >(10, 2);
      model->Add<LogSoftMax<> >();
    }

    ~GradientFunction()
    {
      delete model;
    }

    double Gradient(arma::mat& gradient) const
    {
      double error = model->Evaluate(model->Parameters(), 0, 1);
      model->Gradient(model->Parameters(), 0, gradient, 1);
      return error;
    }

    arma::mat& Parameters() { return model->Parameters(); }

    FFN<NegativeLogLikelihood<>, NguyenWidrowInitialization>* model;
    arma::mat input, target;
  } function;

  REQUIRE(CheckGradient(function) <= 1e-4);
}

/**
 * Simple Linear3D layer test.
 */
TEST_CASE("SimpleLinear3DLayerTest", "[ANNLayerTest]")
{
  const size_t inSize = 4;
  const size_t outSize = 1;
  const size_t nPoints = 2;
  const size_t batchSize = 1;
  arma::mat input, output, delta;

  Linear3D<> module(inSize, outSize);
  module.Reset();
  module.Parameters().randu();

  // Test the Forward function.
  input = arma::zeros(inSize * nPoints, batchSize);
  module.Forward(input, output);
  REQUIRE(arma::accu(module.Bias())
      == Approx(arma::accu(output) / (nPoints * batchSize)).epsilon(1e-3));

  // Test the Backward function.
  module.Backward(input, input, delta);
  REQUIRE(arma::accu(delta) == 0);
}

/**
 * Jacobian Linear3D module test.
 */
TEST_CASE("JacobianLinear3DLayerTest", "[ANNLayerTest]")
{
  for (size_t i = 0; i < 5; ++i)
  {
    const size_t inSize = math::RandInt(2, 10);
    const size_t outSize = math::RandInt(2, 10);
    const size_t nPoints = math::RandInt(2, 10);
    const size_t batchSize = 1;

    arma::mat input;
    input.set_size(inSize * nPoints, batchSize);

    Linear3D<> module(inSize, outSize);
    module.Parameters().randu();

    double error = JacobianTest(module, input);
    REQUIRE(error <= 1e-5);
  }
}

/**
 * Simple Gradient test for Linear3D layer.
 */
TEST_CASE("GradientLinear3DLayerTest", "[ANNLayerTest]")
{
  // Linear function gradient instantiation.
  struct GradientFunction
  {
    GradientFunction()
    {
      const size_t inSize = 4;
      const size_t outSize = 1;
      const size_t nPoints = 2;
      const size_t batchSize = 4;

      input = arma::randu(inSize * nPoints, batchSize);
      target = arma::zeros(outSize * nPoints, batchSize);
      target(0, 0) = 1;
      target(0, 3) = 1;
      target(1, 1) = 1;
      target(1, 2) = 1;

      model = new FFN<MeanSquaredError<>, RandomInitialization>();
      model->Predictors() = input;
      model->Responses() = target;
      model->Add<IdentityLayer<>>();
      model->Add<Linear3D<>>(inSize, outSize);
    }

    ~GradientFunction()
    {
      delete model;
    }

    double Gradient(arma::mat& gradient) const
    {
      double error = model->Evaluate(model->Parameters(), 0, 1);
      model->Gradient(model->Parameters(), 0, gradient, 1);
      return error;
    }

    arma::mat& Parameters() { return model->Parameters(); }

    FFN<MeanSquaredError<>, RandomInitialization>* model;
    arma::mat input, target;
  } function;

  REQUIRE(CheckGradient(function) <= 1e-7);
}

/**
 * Simple noisy linear module test.
 */
TEST_CASE("SimpleNoisyLinearLayerTest", "[ANNLayerTest]")
{
  arma::mat output, input, delta;
  NoisyLinear<> module(10, 10);
  module.Parameters().randu();
  module.Reset();

  // Test the Backward function.
  module.Backward(input, input, delta);
  REQUIRE(arma::accu(delta) == 0);
}

/**
 * Jacobian noisy linear module test.
 */
TEST_CASE("JacobianNoisyLinearLayerTest", "[ANNLayerTest]")
{
  const size_t inputElements = math::RandInt(2, 1000);
  const size_t outputElements = math::RandInt(2, 1000);

  arma::mat input;
  input.set_size(inputElements, 1);

  NoisyLinear<> module(inputElements, outputElements);
  module.Parameters().randu();

  double error = JacobianTest(module, input);
  REQUIRE(error <= 1e-5);
}

/**
 * Noisy Linear layer numerical gradient test.
 */
TEST_CASE("GradientNoisyLinearLayerTest", "[ANNLayerTest]")
{
  // Noisy linear function gradient instantiation.
  struct GradientFunction
  {
    GradientFunction()
    {
      input = arma::randu(10, 1);
      target = arma::mat("1");

      model = new FFN<NegativeLogLikelihood<>, NguyenWidrowInitialization>();
      model->Predictors() = input;
      model->Responses() = target;
      model->Add<IdentityLayer<> >();
      model->Add<NoisyLinear<> >(10, 10);
      model->Add<NoisyLinear<> >(10, 2);
      model->Add<LogSoftMax<> >();
    }

    ~GradientFunction()
    {
      delete model;
    }

    double Gradient(arma::mat& gradient) const
    {
      double error = model->Evaluate(model->Parameters(), 0, 1);
      model->Gradient(model->Parameters(), 0, gradient, 1);
      return error;
    }

    arma::mat& Parameters() { return model->Parameters(); }

    FFN<NegativeLogLikelihood<>, NguyenWidrowInitialization>* model;
    arma::mat input, target;
  } function;

  REQUIRE(CheckGradient(function) <= 1e-4);
}

/**
 * Simple linear no bias module test.
 */
TEST_CASE("SimpleLinearNoBiasLayerTest", "[ANNLayerTest]")
{
  arma::mat output, input, delta;
  LinearNoBias<> module(10, 10);
  module.Parameters().randu();
  module.Reset();

  // Test the Forward function.
  input = arma::zeros(10, 1);
  module.Forward(input, output);
  REQUIRE(0 == arma::accu(output));

  // Test the Backward function.
  module.Backward(input, input, delta);
  REQUIRE(arma::accu(delta) == 0);
}

/**
 * Simple padding layer test.
 */
TEST_CASE("SimplePaddingLayerTest", "[ANNLayerTest]")
{
  arma::mat output, input, delta;
  Padding<> module(1, 2, 3, 4);

  // Test the Forward function.
  input = arma::randu(10, 1);
  module.Forward(input, output);
  REQUIRE(arma::accu(input) == arma::accu(output));
  REQUIRE(output.n_rows == input.n_rows + 3);
  REQUIRE(output.n_cols == input.n_cols + 7);

  // Test the Backward function.
  module.Backward(input, output, delta);
  CheckMatrices(delta, input);
}

/**
 * Jacobian linear no bias module test.
 */
TEST_CASE("JacobianLinearNoBiasLayerTest", "[ANNLayerTest]")
{
  for (size_t i = 0; i < 5; ++i)
  {
    const size_t inputElements = math::RandInt(2, 1000);
    const size_t outputElements = math::RandInt(2, 1000);

    arma::mat input;
    input.set_size(inputElements, 1);

    LinearNoBias<> module(inputElements, outputElements);
    module.Parameters().randu();

    double error = JacobianTest(module, input);
    REQUIRE(error <= 1e-5);
  }
}

/**
 * LinearNoBias layer numerical gradient test.
 */
TEST_CASE("GradientLinearNoBiasLayerTest", "[ANNLayerTest]")
{
  // LinearNoBias function gradient instantiation.
  struct GradientFunction
  {
    GradientFunction()
    {
      input = arma::randu(10, 1);
      target = arma::mat("1");

      model = new FFN<NegativeLogLikelihood<>, NguyenWidrowInitialization>();
      model->Predictors() = input;
      model->Responses() = target;
      model->Add<IdentityLayer<> >();
      model->Add<Linear<> >(10, 10);
      model->Add<LinearNoBias<> >(10, 2);
      model->Add<LogSoftMax<> >();
    }

    ~GradientFunction()
    {
      delete model;
    }

    double Gradient(arma::mat& gradient) const
    {
      double error = model->Evaluate(model->Parameters(), 0, 1);
      model->Gradient(model->Parameters(), 0, gradient, 1);
      return error;
    }

    arma::mat& Parameters() { return model->Parameters(); }

    FFN<NegativeLogLikelihood<>, NguyenWidrowInitialization>* model;
    arma::mat input, target;
  } function;

  REQUIRE(CheckGradient(function) <= 1e-4);
}

/**
 * Jacobian negative log likelihood module test.
 */
TEST_CASE("JacobianNegativeLogLikelihoodLayerTest", "[ANNLayerTest]")
{
  for (size_t i = 0; i < 5; ++i)
  {
    NegativeLogLikelihood<> module;
    const size_t inputElements = math::RandInt(5, 100);
    arma::mat input;
    RandomInitialization init(0, 1);
    init.Initialize(input, inputElements, 1);

    arma::mat target(1, 1);
    target(0) = math::RandInt(1, inputElements - 1);

    double error = JacobianPerformanceTest(module, input, target);
    REQUIRE(error <= 1e-5);
  }
}

/**
 * Jacobian LeakyReLU module test.
 */
TEST_CASE("JacobianLeakyReLULayerTest", "[ANNLayerTest]")
{
  for (size_t i = 0; i < 5; ++i)
  {
    const size_t inputElements = math::RandInt(2, 1000);

    arma::mat input;
    input.set_size(inputElements, 1);

    LeakyReLU<> module;

    double error = JacobianTest(module, input);
    REQUIRE(error <= 1e-5);
  }
}

/**
 * Jacobian FlexibleReLU module test.
 */
TEST_CASE("JacobianFlexibleReLULayerTest", "[ANNLayerTest]")
{
  for (size_t i = 0; i < 5; ++i)
  {
    const size_t inputElements = math::RandInt(2, 1000);

    arma::mat input;
    input.set_size(inputElements, 1);

    FlexibleReLU<> module;

    double error = JacobianTest(module, input);
    REQUIRE(error <= 1e-5);
  }
}

/**
 * Flexible ReLU layer numerical gradient test.
 */
TEST_CASE("GradientFlexibleReLULayerTest", "[ANNLayerTest]")
{
  // Add function gradient instantiation.
  struct GradientFunction
  {
    GradientFunction()
    {
      input = arma::randu(2, 1);
      target = arma::mat("1");

      model = new FFN<NegativeLogLikelihood<>, RandomInitialization>(
          NegativeLogLikelihood<>(), RandomInitialization(0.1, 0.5));

      model->Predictors() = input;
      model->Responses() = target;
      model->Add<Linear<> >(2, 2);
      model->Add<LinearNoBias<> >(2, 5);
      model->Add<FlexibleReLU<> >(0.05);
      model->Add<LogSoftMax<> >();
    }

    ~GradientFunction()
    {
      delete model;
    }

    double Gradient(arma::mat& gradient) const
    {
      double error = model->Evaluate(model->Parameters(), 0, 1);
      model->Gradient(model->Parameters(), 0, gradient, 1);
      return error;
    }

    arma::mat& Parameters() { return model->Parameters(); }

    FFN<NegativeLogLikelihood<>, RandomInitialization>* model;
    arma::mat input, target;
  } function;

  REQUIRE(CheckGradient(function) <= 1e-4);
}

/**
 * Jacobian MultiplyConstant module test.
 */
TEST_CASE("JacobianMultiplyConstantLayerTest", "[ANNLayerTest]")
{
  for (size_t i = 0; i < 5; ++i)
  {
    const size_t inputElements = math::RandInt(2, 1000);

    arma::mat input;
    input.set_size(inputElements, 1);

    MultiplyConstant<> module(3.0);

    double error = JacobianTest(module, input);
    REQUIRE(error <= 1e-5);
  }
}

/**
 * Jacobian HardTanH module test.
 */
TEST_CASE("JacobianHardTanHLayerTest", "[ANNLayerTest]")
{
  for (size_t i = 0; i < 5; ++i)
  {
    const size_t inputElements = math::RandInt(2, 1000);

    arma::mat input;
    input.set_size(inputElements, 1);

    HardTanH<> module;

    double error = JacobianTest(module, input);
    REQUIRE(error <= 1e-5);
  }
}

/**
 * Simple select module test.
 */
TEST_CASE("SimpleSelectLayerTest", "[ANNLayerTest]")
{
  arma::mat outputA, outputB, input, delta;

  input = arma::ones(10, 5);
  for (size_t i = 0; i < input.n_cols; ++i)
  {
    input.col(i) *= i;
  }

  // Test the Forward function.
  Select<> moduleA(3);
  moduleA.Forward(input, outputA);
  REQUIRE(30 == arma::accu(outputA));

  // Test the Forward function.
  Select<> moduleB(3, 5);
  moduleB.Forward(input, outputB);
  REQUIRE(15 == arma::accu(outputB));

  // Test the Backward function.
  moduleA.Backward(input, outputA, delta);
  REQUIRE(30 == arma::accu(delta));

  // Test the Backward function.
  moduleB.Backward(input, outputA, delta);
  REQUIRE(15 == arma::accu(delta));
}

/**
 * Test that the functions that can access the parameters of the
 * Select layer work.
 */
TEST_CASE("SelectLayerParametersTest", "[ANNLayerTest]")
{
  // Parameter order : index, elements.
  Select<> layer(3, 5);

  // Make sure we can get the parameters successfully.
  REQUIRE(layer.Index() == 3);
  REQUIRE(layer.NumElements() == 5);
}

/**
 * Simple join module test.
 */
TEST_CASE("SimpleJoinLayerTest", "[ANNLayerTest]")
{
  arma::mat output, input, delta;
  input = arma::ones(10, 5);

  // Test the Forward function.
  Join<> module;
  module.Forward(input, output);
  REQUIRE(50 == arma::accu(output));

  bool b = output.n_rows == 1 || output.n_cols == 1;
  REQUIRE(b == true);

  // Test the Backward function.
  module.Backward(input, output, delta);
  REQUIRE(50 == arma::accu(delta));

  b = delta.n_rows == input.n_rows && input.n_cols;
  REQUIRE(b == true);
}

/**
 * Simple add merge module test.
 */
TEST_CASE("SimpleAddMergeLayerTest", "[ANNLayerTest]")
{
  arma::mat output, input, delta;
  input = arma::ones(10, 1);

  for (size_t i = 0; i < 5; ++i)
  {
    AddMerge<> module(false, false);
    const size_t numMergeModules = math::RandInt(2, 10);
    for (size_t m = 0; m < numMergeModules; ++m)
    {
      IdentityLayer<> identityLayer;
      identityLayer.Forward(input, identityLayer.OutputParameter());

      module.Add<IdentityLayer<> >(identityLayer);
    }

    // Test the Forward function.
    module.Forward(input, output);
    REQUIRE(10 * numMergeModules == arma::accu(output));

    // Test the Backward function.
    module.Backward(input, output, delta);
    REQUIRE(arma::accu(output) == arma::accu(delta));
  }
}

/**
 * Test the LSTM layer with a user defined rho parameter and without.
 */
TEST_CASE("LSTMRrhoTest", "[ANNLayerTest]")
{
  const size_t rho = 5;
  arma::cube input = arma::randu(1, 1, 5);
  arma::cube target = arma::ones(1, 1, 5);
  RandomInitialization init(0.5, 0.5);

  // Create model with user defined rho parameter.
  RNN<NegativeLogLikelihood<>, RandomInitialization> modelA(
      rho, false, NegativeLogLikelihood<>(), init);
  modelA.Add<IdentityLayer<> >();
  modelA.Add<Linear<> >(1, 10);

  // Use LSTM layer with rho.
  modelA.Add<LSTM<> >(10, 3, rho);
  modelA.Add<LogSoftMax<> >();

  // Create model without user defined rho parameter.
  RNN<NegativeLogLikelihood<> > modelB(
      rho, false, NegativeLogLikelihood<>(), init);
  modelB.Add<IdentityLayer<> >();
  modelB.Add<Linear<> >(1, 10);

  // Use LSTM layer with rho = MAXSIZE.
  modelB.Add<LSTM<> >(10, 3);
  modelB.Add<LogSoftMax<> >();

  ens::StandardSGD opt(0.1, 1, 5, -100, false);
  modelA.Train(input, target, opt);
  modelB.Train(input, target, opt);

  CheckMatrices(modelB.Parameters(), modelA.Parameters());
}

/**
 * LSTM layer numerical gradient test.
 */
TEST_CASE("GradientLSTMLayerTest", "[ANNLayerTest]")
{
  // LSTM function gradient instantiation.
  struct GradientFunction
  {
    GradientFunction()
    {
      input = arma::randu(1, 1, 5);
      target.ones(1, 1, 5);
      const size_t rho = 5;

      model = new RNN<NegativeLogLikelihood<> >(rho);
      model->Predictors() = input;
      model->Responses() = target;
      model->Add<IdentityLayer<> >();
      model->Add<Linear<> >(1, 10);
      model->Add<LSTM<> >(10, 3, rho);
      model->Add<LogSoftMax<> >();
    }

    ~GradientFunction()
    {
      delete model;
    }

    double Gradient(arma::mat& gradient) const
    {
      double error = model->Evaluate(model->Parameters(), 0, 1);
      model->Gradient(model->Parameters(), 0, gradient, 1);
      return error;
    }

    arma::mat& Parameters() { return model->Parameters(); }

    RNN<NegativeLogLikelihood<> >* model;
    arma::cube input, target;
  } function;

  REQUIRE(CheckGradient(function) <= 1e-4);
}

/**
 * Test that the functions that can modify and access the parameters of the
 * LSTM layer work.
 */
TEST_CASE("LSTMLayerParametersTest", "[ANNLayerTest]")
{
  // Parameter order : inSize, outSize, rho.
  LSTM<> layer1(1, 2, 3);
  LSTM<> layer2(1, 2, 4);

  // Make sure we can get the parameters successfully.
  REQUIRE(layer1.InSize() == 1);
  REQUIRE(layer1.OutSize() == 2);
  REQUIRE(layer1.Rho() == 3);

  // Now modify the parameters to match the second layer.
  layer1.Rho() = 4;

  // Now ensure all the results are the same.
  REQUIRE(layer1.InSize() == layer2.InSize());
  REQUIRE(layer1.OutSize() == layer2.OutSize());
  REQUIRE(layer1.Rho() == layer2.Rho());
}

/**
 * Test the FastLSTM layer with a user defined rho parameter and without.
 */
TEST_CASE("FastLSTMRrhoTest", "[ANNLayerTest]")
{
  const size_t rho = 5;
  arma::cube input = arma::randu(1, 1, 5);
  arma::cube target = arma::ones(1, 1, 5);
  RandomInitialization init(0.5, 0.5);

  // Create model with user defined rho parameter.
  RNN<NegativeLogLikelihood<>, RandomInitialization> modelA(
      rho, false, NegativeLogLikelihood<>(), init);
  modelA.Add<IdentityLayer<> >();
  modelA.Add<Linear<> >(1, 10);

  // Use FastLSTM layer with rho.
  modelA.Add<FastLSTM<> >(10, 3, rho);
  modelA.Add<LogSoftMax<> >();

  // Create model without user defined rho parameter.
  RNN<NegativeLogLikelihood<> > modelB(
      rho, false, NegativeLogLikelihood<>(), init);
  modelB.Add<IdentityLayer<> >();
  modelB.Add<Linear<> >(1, 10);

  // Use FastLSTM layer with rho = MAXSIZE.
  modelB.Add<FastLSTM<> >(10, 3);
  modelB.Add<LogSoftMax<> >();

  ens::StandardSGD opt(0.1, 1, 5, -100, false);
  modelA.Train(input, target, opt);
  modelB.Train(input, target, opt);

  CheckMatrices(modelB.Parameters(), modelA.Parameters());
}

/**
 * FastLSTM layer numerical gradient test.
 */
TEST_CASE("GradientFastLSTMLayerTest", "[ANNLayerTest]")
{
  // Fast LSTM function gradient instantiation.
  struct GradientFunction
  {
    GradientFunction()
    {
      input = arma::randu(1, 1, 5);
      target = arma::ones(1, 1, 5);
      const size_t rho = 5;

      model = new RNN<NegativeLogLikelihood<> >(rho);
      model->Predictors() = input;
      model->Responses() = target;
      model->Add<IdentityLayer<> >();
      model->Add<Linear<> >(1, 10);
      model->Add<FastLSTM<> >(10, 3, rho);
      model->Add<LogSoftMax<> >();
    }

    ~GradientFunction()
    {
      delete model;
    }

    double Gradient(arma::mat& gradient) const
    {
      double error = model->Evaluate(model->Parameters(), 0, 1);
      model->Gradient(model->Parameters(), 0, gradient, 1);
      return error;
    }

    arma::mat& Parameters() { return model->Parameters(); }

    RNN<NegativeLogLikelihood<> >* model;
    arma::cube input, target;
  } function;

  // The threshold should be << 0.1 but since the Fast LSTM layer uses an
  // approximation of the sigmoid function the estimated gradient is not
  // correct.
  REQUIRE(CheckGradient(function) <= 0.2);
}

/**
 * Test that the functions that can modify and access the parameters of the
 * Fast LSTM layer work.
 */
TEST_CASE("FastLSTMLayerParametersTest", "[ANNLayerTest]")
{
  // Parameter order : inSize, outSize, rho.
  FastLSTM<> layer1(1, 2, 3);
  FastLSTM<> layer2(1, 2, 4);

  // Make sure we can get the parameters successfully.
  REQUIRE(layer1.InSize() == 1);
  REQUIRE(layer1.OutSize() == 2);
  REQUIRE(layer1.Rho() == 3);

  // Now modify the parameters to match the second layer.
  layer1.Rho() = 4;

  // Now ensure all the results are the same.
  REQUIRE(layer1.InSize() == layer2.InSize());
  REQUIRE(layer1.OutSize() == layer2.OutSize());
  REQUIRE(layer1.Rho() == layer2.Rho());
}

/**
 * Testing the overloaded Forward() of the LSTM layer, for retrieving the cell
 * state. Besides output, the overloaded function provides read access to cell
 * state of the LSTM layer.
 */
TEST_CASE("ReadCellStateParamLSTMLayerTest", "[ANNLayerTest]")
{
  const size_t rho = 5, inputSize = 3, outputSize = 2;

  // Provide input of all ones.
  arma::cube input = arma::ones(inputSize, outputSize, rho);

  arma::mat inputGate, forgetGate, outputGate, hidden;
  arma::mat outLstm, cellLstm;

  // LSTM layer.
  LSTM<> lstm(inputSize, outputSize, rho);
  lstm.Reset();
  lstm.ResetCell(rho);

  // Initialize the weights to all ones.
  lstm.Parameters().ones();

  arma::mat inputWeight = arma::ones(outputSize, inputSize);
  arma::mat outputWeight = arma::ones(outputSize, outputSize);
  arma::mat bias = arma::ones(outputSize, input.n_cols);
  arma::mat cellCalc = arma::zeros(outputSize, input.n_cols);
  arma::mat outCalc = arma::zeros(outputSize, input.n_cols);

  for (size_t seqNum = 0; seqNum < rho; ++seqNum)
  {
      // Wrap a matrix around our data to avoid a copy.
      arma::mat stepData(input.slice(seqNum).memptr(),
          input.n_rows, input.n_cols, false, true);

      // Apply Forward() on LSTM layer.
      lstm.Forward(stepData, // Input.
                   outLstm,  // Output.
                   cellLstm, // Cell state.
                   false); // Don't write into the cell state.

      // Compute the value of cell state and output.
      // i = sigmoid(W.dot(x) + W.dot(h) + W.dot(c) + b).
      inputGate = 1.0 /(1 + arma::exp(-(inputWeight * stepData +
          outputWeight * outCalc + outputWeight % cellCalc + bias)));

      // f = sigmoid(W.dot(x) + W.dot(h) + W.dot(c) + b).
      forgetGate = 1.0 /(1 + arma::exp(-(inputWeight * stepData +
          outputWeight * outCalc + outputWeight % cellCalc + bias)));

      // z = tanh(W.dot(x) + W.dot(h) + b).
      hidden = arma::tanh(inputWeight * stepData +
                     outputWeight * outCalc + bias);

      // c = f * c + i * z.
      cellCalc = forgetGate % cellCalc + inputGate % hidden;

      // o = sigmoid(W.dot(x) + W.dot(h) + W.dot(c) + b).
      outputGate = 1.0 /(1 + arma::exp(-(inputWeight * stepData +
          outputWeight * outCalc + outputWeight % cellCalc + bias)));

      // h = o * tanh(c).
      outCalc = outputGate % arma::tanh(cellCalc);

      CheckMatrices(outLstm, outCalc, 1e-12);
      CheckMatrices(cellLstm, cellCalc, 1e-12);
  }
}

/**
 * Testing the overloaded Forward() of the LSTM layer, for retrieving the cell
 * state. Besides output, the overloaded function provides write access to cell
 * state of the LSTM layer.
 */
TEST_CASE("WriteCellStateParamLSTMLayerTest", "[ANNLayerTest]")
{
  const size_t rho = 5, inputSize = 3, outputSize = 2;

  // Provide input of all ones.
  arma::cube input = arma::ones(inputSize, outputSize, rho);

  arma::mat inputGate, forgetGate, outputGate, hidden;
  arma::mat outLstm, cellLstm;
  arma::mat cellCalc;

  // LSTM layer.
  LSTM<> lstm(inputSize, outputSize, rho);
  lstm.Reset();
  lstm.ResetCell(rho);

  // Initialize the weights to all ones.
  lstm.Parameters().ones();

  arma::mat inputWeight = arma::ones(outputSize, inputSize);
  arma::mat outputWeight = arma::ones(outputSize, outputSize);
  arma::mat bias = arma::ones(outputSize, input.n_cols);
  arma::mat outCalc = arma::zeros(outputSize, input.n_cols);

  for (size_t seqNum = 0; seqNum < rho; ++seqNum)
  {
      // Wrap a matrix around our data to avoid a copy.
      arma::mat stepData(input.slice(seqNum).memptr(),
          input.n_rows, input.n_cols, false, true);

      if (cellLstm.is_empty())
      {
        // Set the cell state to zeros.
        cellLstm = arma::zeros(outputSize, input.n_cols);
        cellCalc = arma::zeros(outputSize, input.n_cols);
      }
      else
      {
        // Set the cell state to zeros.
        cellLstm = arma::zeros(cellLstm.n_rows, cellLstm.n_cols);
        cellCalc = arma::zeros(cellCalc.n_rows, cellCalc.n_cols);
      }

      // Apply Forward() on the LSTM layer.
      lstm.Forward(stepData, // Input.
                   outLstm,  // Output.
                   cellLstm, // Cell state.
                   true);  // Write into cell state.

      // Compute the value of cell state and output.
      // i = sigmoid(W.dot(x) + W.dot(h) + W.dot(c) + b).
      inputGate = 1.0 /(1 + arma::exp(-(inputWeight * stepData +
          outputWeight * outCalc + outputWeight % cellCalc + bias)));

      // f = sigmoid(W.dot(x) + W.dot(h) + W.dot(c) + b).
      forgetGate = 1.0 /(1 + arma::exp(-(inputWeight * stepData +
          outputWeight * outCalc + outputWeight % cellCalc + bias)));

      // z = tanh(W.dot(x) + W.dot(h) + b).
      hidden = arma::tanh(inputWeight * stepData +
                     outputWeight * outCalc + bias);

      // c = f * c + i * z.
      cellCalc = forgetGate % cellCalc + inputGate % hidden;

      // o = sigmoid(W.dot(x) + W.dot(h) + W.dot(c) + b).
      outputGate = 1.0 /(1 + arma::exp(-(inputWeight * stepData +
          outputWeight * outCalc + outputWeight % cellCalc + bias)));

      // h = o * tanh(c).
      outCalc = outputGate % arma::tanh(cellCalc);

      CheckMatrices(outLstm, outCalc, 1e-12);
      CheckMatrices(cellLstm, cellCalc, 1e-12);
  }

  // Attempting to write empty matrix into cell state.
  lstm.Reset();
  lstm.ResetCell(rho);
  arma::mat stepData(input.slice(0).memptr(),
      input.n_rows, input.n_cols, false, true);

  lstm.Forward(stepData, // Input.
               outLstm,  // Output.
               cellLstm, // Cell state.
               true); // Write into cell state.

  for (size_t seqNum = 1; seqNum < rho; ++seqNum)
  {
    arma::mat empty;
    // Should throw error.
    REQUIRE_THROWS_AS(lstm.Forward(stepData, // Input.
                                   outLstm,  // Output.
                                   empty, // Cell state.
                                   true),  // Write into cell state.
                                   std::runtime_error);
  }
}

/**
 * Test that the functions that can modify and access the parameters of the
 * GRU layer work.
 */
TEST_CASE("GRULayerParametersTest", "[ANNLayerTest]")
{
  // Parameter order : inSize, outSize, rho.
  GRU<> layer1(1, 2, 3);
  GRU<> layer2(1, 2, 4);

  // Make sure we can get the parameters successfully.
  REQUIRE(layer1.InSize() == 1);
  REQUIRE(layer1.OutSize() == 2);
  REQUIRE(layer1.Rho() == 3);

  // Now modify the parameters to match the second layer.
  layer1.Rho() = 4;

  // Now ensure all the results are the same.
  REQUIRE(layer1.InSize() == layer2.InSize());
  REQUIRE(layer1.OutSize() == layer2.OutSize());
  REQUIRE(layer1.Rho() == layer2.Rho());
}

/**
 * Check if the gradients computed by GRU cell are close enough to the
 * approximation of the gradients.
 */
TEST_CASE("GradientGRULayerTest", "[ANNLayerTest]")
{
  // GRU function gradient instantiation.
  struct GradientFunction
  {
    GradientFunction()
    {
      input = arma::randu(1, 1, 5);
      target = arma::ones(1, 1, 5);
      const size_t rho = 5;

      model = new RNN<NegativeLogLikelihood<> >(rho);
      model->Predictors() = input;
      model->Responses() = target;
      model->Add<IdentityLayer<> >();
      model->Add<Linear<> >(1, 10);
      model->Add<GRU<> >(10, 3, rho);
      model->Add<LogSoftMax<> >();
    }

    ~GradientFunction()
    {
      delete model;
    }

    double Gradient(arma::mat& gradient) const
    {
      arma::mat output;
      double error = model->Evaluate(model->Parameters(), 0, 1);
      model->Gradient(model->Parameters(), 0, gradient, 1);
      return error;
    }

    arma::mat& Parameters() { return model->Parameters(); }

    RNN<NegativeLogLikelihood<> >* model;
    arma::cube input, target;
  } function;

  REQUIRE(CheckGradient(function) <= 1e-4);
}

/**
 * GRU layer manual forward test.
 */
TEST_CASE("ForwardGRULayerTest", "[ANNLayerTest]")
{
  // This will make it easier to clean memory later.
  GRU<>* gruAlloc = new GRU<>(3, 3, 5);
  GRU<>& gru = *gruAlloc;

  // Initialize the weights to all ones.
  NetworkInitialization<ConstInitialization>
    networkInit(ConstInitialization(1));
  networkInit.Initialize(gru.Model(), gru.Parameters());

  // Provide input of all ones.
  arma::mat input = arma::ones(3, 1);
  arma::mat output;

  gru.Forward(input, output);

  // Compute the z_t gate output.
  arma::mat expectedOutput = arma::ones(3, 1);
  expectedOutput *= -4;
  expectedOutput = arma::exp(expectedOutput);
  expectedOutput = arma::ones(3, 1) / (arma::ones(3, 1) + expectedOutput);
  expectedOutput = (arma::ones(3, 1)  - expectedOutput) % expectedOutput;

  // For the first input the output should be equal to the output of
  // gate z_t as the previous output fed to the cell is all zeros.
  REQUIRE(arma::as_scalar(arma::trans(output) * expectedOutput) <= 1e-2);

  expectedOutput = output;

  gru.Forward(input, output);

  double s = arma::as_scalar(arma::sum(expectedOutput));

  // Compute the value of z_t gate for the second input.
  arma::mat z_t = arma::ones(3, 1);
  z_t *= -(s + 4);
  z_t = arma::exp(z_t);
  z_t = arma::ones(3, 1) / (arma::ones(3, 1) + z_t);

  // Compute the value of o_t gate for the second input.
  arma::mat o_t = arma::ones(3, 1);
  o_t *= -(arma::as_scalar(arma::sum(expectedOutput % z_t)) + 4);
  o_t = arma::exp(o_t);
  o_t = arma::ones(3, 1) / (arma::ones(3, 1) + o_t);

  // Expected output for the second input.
  expectedOutput = z_t % expectedOutput + (arma::ones(3, 1) - z_t) % o_t;

  REQUIRE(arma::as_scalar(arma::trans(output) * expectedOutput) <= 1e-2);

  LayerTypes<> layer(gruAlloc);
  boost::apply_visitor(DeleteVisitor(), layer);
}

/**
 * Simple concat module test.
 */
TEST_CASE("SimpleConcatLayerTest", "[ANNLayerTest]")
{
  arma::mat output, input, delta, error;

  Linear<>* moduleA = new Linear<>(10, 10);
  moduleA->Parameters().randu();
  moduleA->Reset();

  Linear<>* moduleB = new Linear<>(10, 10);
  moduleB->Parameters().randu();
  moduleB->Reset();

  Concat<> module;
  module.Add(moduleA);
  module.Add(moduleB);

  // Test the Forward function.
  input = arma::zeros(10, 1);
  module.Forward(input, output);

  const double sumModuleA = arma::accu(
      moduleA->Parameters().submat(
      100, 0, moduleA->Parameters().n_elem - 1, 0));
  const double sumModuleB = arma::accu(
      moduleB->Parameters().submat(
      100, 0, moduleB->Parameters().n_elem - 1, 0));
  REQUIRE(sumModuleA + sumModuleB ==
      Approx(arma::accu(output.col(0))).epsilon(1e-5));

  // Test the Backward function.
  error = arma::zeros(20, 1);
  module.Backward(input, error, delta);
  REQUIRE(arma::accu(delta) == 0);
}

/**
 * Test to check Concat layer along different axes.
 */
TEST_CASE("ConcatAlongAxisTest", "[ANNLayerTest]")
{
  arma::mat output, input, error, outputA, outputB;
  size_t inputWidth = 4, inputHeight = 4, inputChannel = 2;
  size_t outputWidth, outputHeight, outputChannel = 2;
  size_t kW = 3, kH = 3;
  size_t batch = 1;

  // Using Convolution<> layer as inout to Concat<> layer.
  // Compute the output shape of convolution layer.
  outputWidth  = (inputWidth - kW) + 1;
  outputHeight = (inputHeight - kH) + 1;

  input = arma::ones(inputWidth * inputHeight * inputChannel, batch);

  Convolution<>* moduleA = new Convolution<>(inputChannel, outputChannel,
      kW, kH, 1, 1, 0, 0, inputWidth, inputHeight);
  Convolution<>* moduleB = new Convolution<>(inputChannel, outputChannel,
      kW, kH, 1, 1, 0, 0, inputWidth, inputHeight);

  moduleA->Reset();
  moduleA->Parameters().randu();
  moduleB->Reset();
  moduleB->Parameters().randu();

  // Compute output of each layer.
  moduleA->Forward(input, outputA);
  moduleB->Forward(input, outputB);

  arma::cube A(outputA.memptr(), outputWidth, outputHeight, outputChannel);
  arma::cube B(outputB.memptr(), outputWidth, outputHeight, outputChannel);

  error = arma::ones(outputWidth * outputHeight * outputChannel * 2, 1);

  for (size_t axis = 0; axis < 3; ++axis)
  {
    size_t x = 1, y = 1, z = 1;
    arma::cube calculatedOut;
    if (axis == 0)
    {
      calculatedOut.set_size(2 * outputWidth, outputHeight, outputChannel);
      for (size_t i = 0; i < A.n_slices; ++i)
      {
          arma::mat aMat = A.slice(i);
          arma::mat bMat = B.slice(i);
          calculatedOut.slice(i) = arma::join_cols(aMat, bMat);
      }
      x = 2;
    }
    if (axis == 1)
    {
      calculatedOut.set_size(outputWidth, 2 * outputHeight, outputChannel);
      for (size_t i = 0; i < A.n_slices; ++i)
      {
          arma::mat aMat = A.slice(i);
          arma::mat bMat = B.slice(i);
          calculatedOut.slice(i) = arma::join_rows(aMat, bMat);
      }
      y = 2;
    }
    if (axis == 2)
    {
      calculatedOut = arma::join_slices(A, B);
      z = 2;
    }

    // Compute output of Concat<> layer.
    arma::Row<size_t> inputSize{outputWidth, outputHeight, outputChannel};
    Concat<> module(inputSize, axis, true);
    module.Add(moduleA);
    module.Add(moduleB);
    module.Forward(input, output);
    arma::cube concatOut(output.memptr(), x * outputWidth,
        y * outputHeight, z * outputChannel);

    // Verify if the output reshaped to cubes are similar.
    CheckMatrices(concatOut, calculatedOut, 1e-12);
  }
  delete moduleA;
  delete moduleB;
}

/**
 * Test that the function that can access the axis parameter of the
 * Concat layer works.
 */
TEST_CASE("ConcatLayerParametersTest", "[ANNLayerTest]")
{
  // Parameter order : inputSize{width, height, channels}, axis, model, run.
  arma::Row<size_t> inputSize{128, 128, 3};
  Concat<> layer(inputSize, 2, false, true);

  // Make sure we can get the parameters successfully.
  REQUIRE(layer.ConcatAxis() == 2);
}

/**
 * Concat layer numerical gradient test.
 */
TEST_CASE("GradientConcatLayerTest", "[ANNLayerTest]")
{
  // Concat function gradient instantiation.
  struct GradientFunction
  {
    GradientFunction()
    {
      input = arma::randu(10, 1);
      target = arma::mat("1");

      model = new FFN<NegativeLogLikelihood<>, NguyenWidrowInitialization>();
      model->Predictors() = input;
      model->Responses() = target;
      model->Add<IdentityLayer<> >();
      model->Add<Linear<> >(10, 10);

      concat = new Concat<>(true);
      concat->Add<Linear<> >(10, 2);
      model->Add(concat);

      model->Add<LogSoftMax<> >();
    }

    ~GradientFunction()
    {
      delete model;
    }

    double Gradient(arma::mat& gradient) const
    {
      double error = model->Evaluate(model->Parameters(), 0, 1);
      model->Gradient(model->Parameters(), 0, gradient, 1);
      return error;
    }

    arma::mat& Parameters() { return model->Parameters(); }

    FFN<NegativeLogLikelihood<>, NguyenWidrowInitialization>* model;
    Concat<>* concat;
    arma::mat input, target;
  } function;

  REQUIRE(CheckGradient(function) <= 1e-4);
}

/**
 * Simple concatenate module test.
 */
TEST_CASE("SimpleConcatenateLayerTest", "[ANNLayerTest]")
{
  arma::mat input = arma::ones(5, 1);
  arma::mat output, delta;

  Concatenate<> module;
  module.Concat() = arma::ones(5, 1) * 0.5;

  // Test the Forward function.
  module.Forward(input, output);

  REQUIRE(arma::accu(output) == 7.5);

  // Test the Backward function.
  module.Backward(input, output, delta);
  REQUIRE(arma::accu(delta) == 5);
}

/**
 * Concatenate layer numerical gradient test.
 */
TEST_CASE("GradientConcatenateLayerTest", "[ANNLayerTest]")
{
  // Concatenate function gradient instantiation.
  struct GradientFunction
  {
    GradientFunction()
    {
      input = arma::randu(10, 1);
      target = arma::mat("1");

      model = new FFN<NegativeLogLikelihood<>, NguyenWidrowInitialization>();
      model->Predictors() = input;
      model->Responses() = target;
      model->Add<IdentityLayer<> >();
      model->Add<Linear<> >(10, 5);

      arma::mat concat = arma::ones(5, 1);
      concatenate = new Concatenate<>();
      concatenate->Concat() = concat;
      model->Add(concatenate);

      model->Add<Linear<> >(10, 5);
      model->Add<LogSoftMax<> >();
    }

    ~GradientFunction()
    {
      delete model;
    }

    double Gradient(arma::mat& gradient) const
    {
      double error = model->Evaluate(model->Parameters(), 0, 1);
      model->Gradient(model->Parameters(), 0, gradient, 1);
      return error;
    }

    arma::mat& Parameters() { return model->Parameters(); }

    FFN<NegativeLogLikelihood<>, NguyenWidrowInitialization>* model;
    Concatenate<>* concatenate;
    arma::mat input, target;
  } function;

  REQUIRE(CheckGradient(function) <= 1e-4);
}

/**
 * Simple lookup module test.
 */
TEST_CASE("SimpleLookupLayerTest", "[ANNLayerTest]")
{
  const size_t vocabSize = 10;
  const size_t embeddingSize = 2;
  const size_t seqLength = 3;
  const size_t batchSize = 4;

  arma::mat output, input, gy, g, gradient;

  Lookup<> module(vocabSize, embeddingSize);
  module.Parameters().randu();

  // Test the Forward function.
  input = arma::zeros(seqLength, batchSize);
  for (size_t i = 0; i < input.n_elem; ++i)
  {
    int token = math::RandInt(1, vocabSize);
    input(i) = token;
  }

  module.Forward(input, output);
  for (size_t i = 0; i < batchSize; ++i)
  {
    // The Lookup module uses index - 1 for the cols.
    const double outputSum = arma::accu(module.Parameters().cols(
        arma::conv_to<arma::uvec>::from(input.col(i)) - 1));

    REQUIRE(std::fabs(outputSum - arma::accu(output.col(i))) <= 1e-5);
  }

  // Test the Gradient function.
  arma::mat error = 0.01 * arma::randu(embeddingSize * seqLength, batchSize);
  module.Gradient(input, error, gradient);

  REQUIRE(std::fabs(arma::accu(error) - arma::accu(gradient)) <= 1e-07);
}

/**
 * Lookup layer numerical gradient test.
 */
TEST_CASE("GradientLookupLayerTest", "[ANNLayerTest]")
{
  // Lookup function gradient instantiation.
  struct GradientFunction
  {
    GradientFunction()
    {
      input.set_size(seqLength, batchSize);
      for (size_t i = 0; i < input.n_elem; ++i)
      {
        input(i) = math::RandInt(1, vocabSize);
      }
      target = arma::zeros(vocabSize, batchSize);
      for (size_t i = 0; i < batchSize; ++i)
      {
        const size_t targetWord = math::RandInt(1, vocabSize);
        target(targetWord, i) = 1;
      }

      model = new FFN<CrossEntropyError<>, GlorotInitialization>();
      model->Predictors() = input;
      model->Responses() = target;
      model->Add<Lookup<> >(vocabSize, embeddingSize);
      model->Add<Linear<> >(embeddingSize * seqLength, vocabSize);
      model->Add<Softmax<> >();
    }

    ~GradientFunction()
    {
      delete model;
    }

    double Gradient(arma::mat& gradient) const
    {
      double error = model->Evaluate(model->Parameters(), 0, batchSize);
      model->Gradient(model->Parameters(), 0, gradient, batchSize);
      return error;
    }

    arma::mat& Parameters() { return model->Parameters(); }

    FFN<CrossEntropyError<>, GlorotInitialization>* model;
    arma::mat input, target;

    const size_t seqLength = 10;
    const size_t embeddingSize = 8;
    const size_t vocabSize = 20;
    const size_t batchSize = 4;
  } function;

  REQUIRE(CheckGradient(function) <= 1e-6);
}

/**
 * Test that the functions that can access the parameters of the
 * Lookup layer work.
 */
TEST_CASE("LookupLayerParametersTest", "[ANNLayerTest]")
{
  // Parameter order : vocabSize, embedingSize.
  Lookup<> layer(100, 8);

  // Make sure we can get the parameters successfully.
  REQUIRE(layer.VocabSize() == 100);
  REQUIRE(layer.EmbeddingSize() == 8);
}

/**
 * Simple LogSoftMax module test.
 */
TEST_CASE("SimpleLogSoftmaxLayerTest", "[ANNLayerTest]")
{
  arma::mat output, input, error, delta;
  LogSoftMax<> module;

  // Test the Forward function.
  input = arma::mat("0.5; 0.5");
  module.Forward(input, output);
  REQUIRE(arma::accu(arma::abs(arma::mat("-0.6931; -0.6931") - output)) ==
      Approx(0.0).margin(1e-3));

  // Test the Backward function.
  error = arma::zeros(input.n_rows, input.n_cols);
  // Assume LogSoftmax layer is always associated with NLL output layer.
  error(1, 0) = -1;
  module.Backward(input, error, delta);
  REQUIRE(arma::accu(arma::abs(arma::mat("1.6487; 0.6487") - delta)) ==
      Approx(0.0).margin(1e-3));
}

/**
 * Simple Softmax module test.
 */
TEST_CASE("SimpleSoftmaxLayerTest", "[ANNLayerTest]")
{
  arma::mat input, output, gy, g;
  Softmax<> module;

  // Test the forward function.
  input = arma::mat("1.7; 3.6");
  module.Forward(input, output);
  REQUIRE(arma::accu(arma::abs(arma::mat("0.130108; 0.869892") - output)) ==
      Approx(0.0).margin(1e-4));

  // Test the backward function.
  gy = arma::zeros(input.n_rows, input.n_cols);
  gy(0) = 1;
  module.Backward(output, gy, g);
  REQUIRE(arma::accu(arma::abs(arma::mat("0.11318; -0.11318") - g)) ==
      Approx(0.0).margin(1e-04));
}

/**
 * Softmax layer numerical gradient test.
 */
TEST_CASE("GradientSoftmaxTest", "[ANNLayerTest]")
{
  // Softmax function gradient instantiation.
  struct GradientFunction
  {
    GradientFunction()
    {
      input = arma::randu(10, 1);
      target = arma::mat("1; 0");

      model = new FFN<MeanSquaredError<>, RandomInitialization>;
      model->Predictors() = input;
      model->Responses() = target;
      model->Add<Linear<> >(10, 10);
      model->Add<ReLULayer<> >();
      model->Add<Linear<> >(10, 2);
      model->Add<Softmax<> >();
    }

    ~GradientFunction()
    {
      delete model;
    }

    double Gradient(arma::mat& gradient) const
    {
      double error = model->Evaluate(model->Parameters(), 0, 1);
      model->Gradient(model->Parameters(), 0, gradient, 1);
      return error;
    }

    arma::mat& Parameters() { return model->Parameters(); }

    FFN<MeanSquaredError<> >* model;
    arma::mat input, target;
  } function;

  REQUIRE(CheckGradient(function) <= 1e-4);
}

/*
 * Simple test for the BilinearInterpolation layer
 */
TEST_CASE("SimpleBilinearInterpolationLayerTest", "[ANNLayerTest]")
{
  // Tested output against tensorflow.image.resize_bilinear()
  arma::mat input, output, unzoomedOutput, expectedOutput;
  size_t inRowSize = 2;
  size_t inColSize = 2;
  size_t outRowSize = 5;
  size_t outColSize = 5;
  size_t depth = 1;
  input.zeros(inRowSize * inColSize * depth, 1);
  input[0] = 1.0;
  input[1] = input[2] = 2.0;
  input[3] = 3.0;
  BilinearInterpolation<> layer(inRowSize, inColSize, outRowSize, outColSize,
      depth);
  expectedOutput = arma::mat("1.0000 1.4000 1.8000 2.0000 2.0000 \
      1.4000 1.8000 2.2000 2.4000 2.4000 \
      1.8000 2.2000 2.6000 2.8000 2.8000 \
      2.0000 2.4000 2.8000 3.0000 3.0000 \
      2.0000 2.4000 2.8000 3.0000 3.0000");
  expectedOutput.reshape(25, 1);
  layer.Forward(input, output);
  CheckMatrices(output - expectedOutput, arma::zeros(output.n_rows), 1e-12);

  expectedOutput = arma::mat("1.0000 1.9000 1.9000 2.8000");
  expectedOutput.reshape(4, 1);
  layer.Backward(output, output, unzoomedOutput);
  CheckMatrices(unzoomedOutput - expectedOutput,
      arma::zeros(input.n_rows), 1e-12);
}

/**
 * Test that the functions that can modify and access the parameters of the
 * Bilinear Interpolation layer work.
 */
TEST_CASE("BilinearInterpolationLayerParametersTest", "[ANNLayerTest]")
{
  // Parameter order : inRowSize, inColSize, outRowSize, outColSize, depth.
  BilinearInterpolation<> layer1(1, 2, 3, 4, 5);
  BilinearInterpolation<> layer2(2, 3, 4, 5, 6);

  // Make sure we can get the parameters successfully.
  REQUIRE(layer1.InRowSize() == 1);
  REQUIRE(layer1.InColSize() == 2);
  REQUIRE(layer1.OutRowSize() == 3);
  REQUIRE(layer1.OutColSize() == 4);
  REQUIRE(layer1.InDepth() == 5);

  // Now modify the parameters to match the second layer.
  layer1.InRowSize() = 2;
  layer1.InColSize() = 3;
  layer1.OutRowSize() = 4;
  layer1.OutColSize() = 5;
  layer1.InDepth() = 6;

  // Now ensure all results are the same.
  REQUIRE(layer1.InRowSize() == layer2.InRowSize());
  REQUIRE(layer1.InColSize() == layer2.InColSize());
  REQUIRE(layer1.OutRowSize() == layer2.OutRowSize());
  REQUIRE(layer1.OutColSize() == layer2.OutColSize());
  REQUIRE(layer1.InDepth() == layer2.InDepth());
}

/**
 * Tests the BatchNorm Layer, compares the layers parameters with
 * the values from another implementation.
 * Link to the implementation - http://cthorey.github.io./backpropagation/
 */
TEST_CASE("BatchNormTest", "[ANNLayerTest]")
{
  arma::mat input, output;
  input << 5.1 << 3.5 << 1.4 << arma::endr
        << 4.9 << 3.0 << 1.4 << arma::endr
        << 4.7 << 3.2 << 1.3 << arma::endr;

  // BatchNorm layer with average parameter set to true.
  BatchNorm<> model(input.n_rows);
  model.Reset();

  // BatchNorm layer with average parameter set to false.
  BatchNorm<> model2(input.n_rows, 1e-5, false);
  model2.Reset();

  // Non-Deteministic Forward Pass Test.
  model.Deterministic() = false;
  model.Forward(input, output);

  // Value calculates using torch.nn.BatchNorm2d(momentum = None).
  arma::mat result;
  result << 1.1658 << 0.1100 << -1.2758 << arma::endr
         << 1.2579 << -0.0699 << -1.1880 << arma::endr
         << 1.1737 << 0.0958 << -1.2695 << arma::endr;

  CheckMatrices(output, result, 1e-1);

  model2.Forward(input, output);
  CheckMatrices(output, result, 1e-1);
  result.clear();

  // Values calculated using torch.nn.BatchNorm2d(momentum = None).
  output = model.TrainingMean();
  result << 3.33333333 << arma::endr
         << 3.1 << arma::endr
         << 3.06666666 << arma::endr;

  CheckMatrices(output, result, 1e-1);

  // Values calculated using torch.nn.BatchNorm2d().
  output = model2.TrainingMean();
  result << 0.3333 << arma::endr
         << 0.3100 << arma::endr
         << 0.3067 << arma::endr;

  CheckMatrices(output, result, 1e-1);
  result.clear();

  // Values calculated using torch.nn.BatchNorm2d(momentum = None).
  output = model.TrainingVariance();
  result << 3.4433 << arma::endr
         << 3.0700 << arma::endr
         << 2.9033 << arma::endr;

  CheckMatrices(output, result, 1e-1);
  result.clear();

  // Values calculated using torch.nn.BatchNorm2d().
  output = model2.TrainingVariance();
  result << 1.2443 << arma::endr
         << 1.2070 << arma::endr
         << 1.1903 << arma::endr;

  CheckMatrices(output, result, 1e-1);
  result.clear();

  // Deterministic Forward Pass test.
  model.Deterministic() = true;
  model.Forward(input, output);

  // Values calculated using torch.nn.BatchNorm2d(momentum = None).
  result << 0.9521 << 0.0898 << -1.0419 << arma::endr
         << 1.0273 << -0.0571 << -0.9702 << arma::endr
         << 0.9586 << 0.0783 << -1.0368 << arma::endr;

  CheckMatrices(output, result, 1e-1);

  // Values calculated using torch.nn.BatchNorm2d().
  model2.Deterministic() = true;
  model2.Forward(input, output);

  result << 4.2731 << 2.8388 << 0.9562 << arma::endr
         << 4.1779 << 2.4485 << 0.9921 << arma::endr
         << 4.0268 << 2.6519 << 0.9105 << arma::endr;
  CheckMatrices(output, result, 1e-1);
}

/**
 * BatchNorm layer numerical gradient test.
 */
TEST_CASE("GradientBatchNormTest", "[ANNLayerTest]")
{
  bool pass = false;
  for (size_t trial = 0; trial < 10; trial++)
  {
    // Add function gradient instantiation.
    struct GradientFunction
    {
      GradientFunction()
      {
        input = arma::randn(32, 2048);
        arma::mat target;
        target.ones(1, 2048);

        model = new FFN<NegativeLogLikelihood<>, NguyenWidrowInitialization>();
        model->Predictors() = input;
        model->Responses() = target;
        model->Add<IdentityLayer<> >();
        model->Add<Linear<> >(32, 4);
        model->Add<BatchNorm<> >(4);
        model->Add<Linear<>>(4, 2);
        model->Add<LogSoftMax<> >();
      }

      ~GradientFunction()
      {
        delete model;
      }

      double Gradient(arma::mat& gradient) const
      {
        double error = model->Evaluate(model->Parameters(), 0, 2048, false);
        model->Gradient(model->Parameters(), 0, gradient, 2048);
        return error;
      }

      arma::mat& Parameters() { return model->Parameters(); }

      FFN<NegativeLogLikelihood<>, NguyenWidrowInitialization>* model;
      arma::mat input, target;
    } function;

    double gradient = CheckGradient(function);
    if (gradient < 2e-1)
    {
      pass = true;
      break;
    }
  }

  REQUIRE(pass);
}

/**
 * Test that the functions that can access the parameters of the
 * Batch Norm layer work.
 */
TEST_CASE("BatchNormLayerParametersTest", "[ANNLayerTest]")
{
  // Parameter order : size, eps.
  BatchNorm<> layer(7, 1e-3);

  // Make sure we can get the parameters successfully.
  REQUIRE(layer.InputSize() == 7);
  REQUIRE(layer.Epsilon() == 1e-3);

  arma::mat runningMean(7, 1, arma::fill::randn);
  arma::mat runningVariance(7, 1, arma::fill::randn);

  layer.TrainingVariance() = runningVariance;
  layer.TrainingMean() = runningMean;
  CheckMatrices(layer.TrainingVariance(), runningVariance);
  CheckMatrices(layer.TrainingMean(), runningMean);
}

/**
 * VirtualBatchNorm layer numerical gradient test.
 */
TEST_CASE("GradientVirtualBatchNormTest", "[ANNLayerTest]")
{
  // Add function gradient instantiation.
  struct GradientFunction
  {
    GradientFunction()
    {
      input = arma::randn(5, 256);
      arma::mat referenceBatch = arma::mat(input.memptr(), input.n_rows, 16);
      arma::mat target;
      target.ones(1, 256);

      model = new FFN<NegativeLogLikelihood<>, NguyenWidrowInitialization>();
      model->Predictors() = input;
      model->Responses() = target;
      model->Add<IdentityLayer<> >();
      model->Add<Linear<> >(5, 5);
      model->Add<VirtualBatchNorm<> >(referenceBatch, 5);
      model->Add<Linear<> >(5, 2);
      model->Add<LogSoftMax<> >();
    }

    ~GradientFunction()
    {
      delete model;
    }

    double Gradient(arma::mat& gradient) const
    {
      double error = model->Evaluate(model->Parameters(), 0, 256, false);
      model->Gradient(model->Parameters(), 0, gradient, 256);
      return error;
    }

    arma::mat& Parameters() { return model->Parameters(); }

    FFN<NegativeLogLikelihood<>, NguyenWidrowInitialization>* model;
    arma::mat input, target;
  } function;

  REQUIRE(CheckGradient(function) <= 1e-4);
}

/**
 * Test that the functions that can modify and access the parameters of the
 * Virtual Batch Norm layer work.
 */
TEST_CASE("VirtualBatchNormLayerParametersTest", "[ANNLayerTest]")
{
  arma::mat input = arma::randn(5, 256);
  arma::mat referenceBatch = arma::mat(input.memptr(), input.n_rows, 16);

  // Parameter order : referenceBatch, size, eps.
  VirtualBatchNorm<> layer(referenceBatch, 5, 1e-3);

  // Make sure we can get the parameters successfully.
  REQUIRE(layer.InSize() == 5);
  REQUIRE(layer.Epsilon() == 1e-3);
}

/**
 * MiniBatchDiscrimination layer numerical gradient test.
 */
TEST_CASE("MiniBatchDiscriminationTest", "[ANNLayerTest]")
{
  // Add function gradient instantiation.
  struct GradientFunction
  {
    GradientFunction()
    {
      input = arma::randn(5, 4);
      arma::mat target;
      target.ones(1, 4);

      model = new FFN<NegativeLogLikelihood<>, NguyenWidrowInitialization>();
      model->Predictors() = input;
      model->Responses() = target;
      model->Add<IdentityLayer<> >();
      model->Add<Linear<> >(5, 5);
      model->Add<MiniBatchDiscrimination<> >(5, 10, 16);
      model->Add<Linear<> >(10, 2);
      model->Add<LogSoftMax<> >();
    }

    ~GradientFunction()
    {
      delete model;
    }

    double Gradient(arma::mat& gradient) const
    {
      return model->EvaluateWithGradient(model->Parameters(), 0, gradient, 4);
    }

    arma::mat& Parameters() { return model->Parameters(); }

    FFN<NegativeLogLikelihood<>, NguyenWidrowInitialization>* model;
    arma::mat input, target;
  } function;

  REQUIRE(CheckGradient(function) <= 1e-4);
}

/**
 * Simple Transposed Convolution layer test.
 */
TEST_CASE("SimpleTransposedConvolutionLayerTest", "[ANNLayerTest]")
{
  arma::mat output, input, delta;

  TransposedConvolution<> module1(1, 1, 3, 3, 1, 1, 0, 0, 4, 4, 6, 6);
  // Test the forward function.
  input = arma::linspace<arma::colvec>(0, 15, 16);
  module1.Parameters() = arma::mat(9 + 1, 1, arma::fill::zeros);
  module1.Parameters()(0) = 1.0;
  module1.Parameters()(8) = 2.0;
  module1.Reset();
  module1.Forward(input, output);
  // Value calculated using tensorflow.nn.conv2d_transpose()
  REQUIRE(arma::accu(output) == 360.0);

  // Test the backward function.
  module1.Backward(input, output, delta);
  // Value calculated using tensorflow.nn.conv2d()
  REQUIRE(arma::accu(delta) == 720.0);

  TransposedConvolution<> module2(1, 1, 4, 4, 1, 1, 1, 1, 5, 5, 6, 6);
  // Test the forward function.
  input = arma::linspace<arma::colvec>(0, 24, 25);
  module2.Parameters() = arma::mat(16 + 1, 1, arma::fill::zeros);
  module2.Parameters()(0) = 1.0;
  module2.Parameters()(3) = 1.0;
  module2.Parameters()(6) = 1.0;
  module2.Parameters()(9) = 1.0;
  module2.Parameters()(12) = 1.0;
  module2.Parameters()(15) = 2.0;
  module2.Reset();
  module2.Forward(input, output);
  // Value calculated using torch.nn.functional.conv_transpose2d()
  REQUIRE(arma::accu(output) == 1512.0);

  // Test the backward function.
  module2.Backward(input, output, delta);
  // Value calculated using torch.nn.functional.conv2d()
  REQUIRE(arma::accu(delta) == 6504.0);

  TransposedConvolution<> module3(1, 1, 3, 3, 1, 1, 1, 1, 5, 5, 5, 5);
  // Test the forward function.
  input = arma::linspace<arma::colvec>(0, 24, 25);
  module3.Parameters() = arma::mat(9 + 1, 1, arma::fill::zeros);
  module3.Parameters()(1) = 2.0;
  module3.Parameters()(2) = 4.0;
  module3.Parameters()(3) = 3.0;
  module3.Parameters()(8) = 1.0;
  module3.Reset();
  module3.Forward(input, output);
  // Value calculated using torch.nn.functional.conv_transpose2d()
  REQUIRE(arma::accu(output) == 2370.0);

  // Test the backward function.
  module3.Backward(input, output, delta);
  // Value calculated using torch.nn.functional.conv2d()
  REQUIRE(arma::accu(delta) == 19154.0);

  TransposedConvolution<> module4(1, 1, 3, 3, 1, 1, 0, 0, 5, 5, 7, 7);
  // Test the forward function.
  input = arma::linspace<arma::colvec>(0, 24, 25);
  module4.Parameters() = arma::mat(9 + 1, 1, arma::fill::zeros);
  module4.Parameters()(2) = 2.0;
  module4.Parameters()(4) = 4.0;
  module4.Parameters()(6) = 6.0;
  module4.Parameters()(8) = 8.0;
  module4.Reset();
  module4.Forward(input, output);
  // Value calculated using torch.nn.functional.conv_transpose2d()
  REQUIRE(arma::accu(output) == 6000.0);

  // Test the backward function.
  module4.Backward(input, output, delta);
  // Value calculated using torch.nn.functional.conv2d()
  REQUIRE(arma::accu(delta) == 86208.0);

  TransposedConvolution<> module5(1, 1, 3, 3, 2, 2, 0, 0, 2, 2, 5, 5);
  // Test the forward function.
  input = arma::linspace<arma::colvec>(0, 3, 4);
  module5.Parameters() = arma::mat(25 + 1, 1, arma::fill::zeros);
  module5.Parameters()(2) = 8.0;
  module5.Parameters()(4) = 6.0;
  module5.Parameters()(6) = 4.0;
  module5.Parameters()(8) = 2.0;
  module5.Reset();
  module5.Forward(input, output);
  // Value calculated using torch.nn.functional.conv_transpose2d()
  REQUIRE(arma::accu(output) == 120.0);

  // Test the backward function.
  module5.Backward(input, output, delta);
  // Value calculated using torch.nn.functional.conv2d()
  REQUIRE(arma::accu(delta) == 960.0);

  TransposedConvolution<> module6(1, 1, 3, 3, 2, 2, 1, 1, 3, 3, 5, 5);
  // Test the forward function.
  input = arma::linspace<arma::colvec>(0, 8, 9);
  module6.Parameters() = arma::mat(9 + 1, 1, arma::fill::zeros);
  module6.Parameters()(0) = 8.0;
  module6.Parameters()(3) = 6.0;
  module6.Parameters()(6) = 2.0;
  module6.Parameters()(8) = 4.0;
  module6.Reset();
  module6.Forward(input, output);
  // Value calculated using torch.nn.functional.conv_transpose2d()
  REQUIRE(arma::accu(output) == 410.0);

  // Test the backward function.
  module6.Backward(input, output, delta);
  // Value calculated using torch.nn.functional.conv2d()
  REQUIRE(arma::accu(delta) == 4444.0);

  TransposedConvolution<> module7(1, 1, 3, 3, 2, 2, 1, 1, 3, 3, 6, 6);
  // Test the forward function.
  input = arma::linspace<arma::colvec>(0, 8, 9);
  module7.Parameters() = arma::mat(9 + 1, 1, arma::fill::zeros);
  module7.Parameters()(0) = 8.0;
  module7.Parameters()(2) = 6.0;
  module7.Parameters()(4) = 2.0;
  module7.Parameters()(8) = 4.0;
  module7.Reset();
  module7.Forward(input, output);
  // Value calculated using torch.nn.functional.conv_transpose2d()
  REQUIRE(arma::accu(output) == 606.0);

  module7.Backward(input, output, delta);
  // Value calculated using torch.nn.functional.conv2d()
  REQUIRE(arma::accu(delta) == 7732.0);
}

/**
 * Transposed Convolution layer numerical gradient test.
 */
TEST_CASE("GradientTransposedConvolutionLayerTest", "[ANNLayerTest]")
{
  // Add function gradient instantiation.
  // To make this test robust, check it five times.
  bool pass = false;
  for (size_t trial = 0; trial < 5; trial++)
  {
    struct GradientFunction
    {
      GradientFunction()
      {
        input = arma::linspace<arma::colvec>(0, 35, 36);
        target = arma::mat("1");

        model = new FFN<NegativeLogLikelihood<>, RandomInitialization>();
        model->Predictors() = input;
        model->Responses() = target;
        model->Add<TransposedConvolution<> >
            (1, 1, 3, 3, 2, 2, 1, 1, 6, 6, 12, 12);
        model->Add<LogSoftMax<> >();
      }

      ~GradientFunction()
      {
        delete model;
      }

      double Gradient(arma::mat& gradient) const
      {
        double error = model->Evaluate(model->Parameters(), 0, 1);
        model->Gradient(model->Parameters(), 0, gradient, 1);
        return error;
      }

      arma::mat& Parameters() { return model->Parameters(); }

      FFN<NegativeLogLikelihood<>, RandomInitialization>* model;
      arma::mat input, target;
    } function;

    if (CheckGradient(function) < 1e-3)
    {
      pass = true;
      break;
    }
  }
  REQUIRE(pass == true);
}

/**
 * Simple MultiplyMerge module test.
 */
TEST_CASE("SimpleMultiplyMergeLayerTest", "[ANNLayerTest]")
{
  arma::mat output, input, delta;
  input = arma::ones(10, 1);

  for (size_t i = 0; i < 5; ++i)
  {
    MultiplyMerge<> module(false, false);
    const size_t numMergeModules = math::RandInt(2, 10);
    for (size_t m = 0; m < numMergeModules; ++m)
    {
      IdentityLayer<> identityLayer;
      identityLayer.Forward(input, identityLayer.OutputParameter());

      module.Add<IdentityLayer<> >(identityLayer);
    }

    // Test the Forward function.
    module.Forward(input, output);
    REQUIRE(10 == arma::accu(output));

    // Test the Backward function.
    module.Backward(input, output, delta);
    REQUIRE(arma::accu(output) == arma::accu(delta));
  }
}

/**
 * Simple Atrous Convolution layer test.
 */
TEST_CASE("SimpleAtrousConvolutionLayerTest", "[ANNLayerTest]")
{
  arma::mat output, input, delta;

  AtrousConvolution<> module1(1, 1, 3, 3, 1, 1, 0, 0, 7, 7, 2, 2);
  // Test the Forward function.
  input = arma::linspace<arma::colvec>(0, 48, 49);
  module1.Parameters() = arma::mat(9 + 1, 1, arma::fill::zeros);
  module1.Parameters()(0) = 1.0;
  module1.Parameters()(8) = 2.0;
  module1.Reset();
  module1.Forward(input, output);
  // Value calculated using tensorflow.nn.atrous_conv2d()
  REQUIRE(arma::accu(output) == 792.0);

  // Test the Backward function.
  module1.Backward(input, output, delta);
  REQUIRE(arma::accu(delta) == 2376);

  AtrousConvolution<> module2(1, 1, 3, 3, 2, 2, 0, 0, 7, 7, 2, 2);
  // Test the forward function.
  input = arma::linspace<arma::colvec>(0, 48, 49);
  module2.Parameters() = arma::mat(9 + 1, 1, arma::fill::zeros);
  module2.Parameters()(0) = 1.0;
  module2.Parameters()(3) = 1.0;
  module2.Parameters()(6) = 1.0;
  module2.Reset();
  module2.Forward(input, output);
  // Value calculated using tensorflow.nn.conv2d()
  REQUIRE(arma::accu(output) == 264.0);

  // Test the backward function.
  module2.Backward(input, output, delta);
  REQUIRE(arma::accu(delta) == 792.0);
}

/**
 * Atrous Convolution layer numerical gradient test.
 */
TEST_CASE("GradientAtrousConvolutionLayerTest", "[ANNLayerTest]")
{
  // Add function gradient instantiation.
  struct GradientFunction
  {
    GradientFunction()
    {
      input = arma::linspace<arma::colvec>(0, 35, 36);
      target = arma::mat("1");

      model = new FFN<NegativeLogLikelihood<>, RandomInitialization>();
      model->Predictors() = input;
      model->Responses() = target;
      model->Add<IdentityLayer<> >();
      model->Add<AtrousConvolution<> >(1, 1, 3, 3, 1, 1, 0, 0, 6, 6, 2, 2);
      model->Add<LogSoftMax<> >();
    }

    ~GradientFunction()
    {
      delete model;
    }

    double Gradient(arma::mat& gradient) const
    {
      double error = model->Evaluate(model->Parameters(), 0, 1);
      model->Gradient(model->Parameters(), 0, gradient, 1);
      return error;
    }

    arma::mat& Parameters() { return model->Parameters(); }

    FFN<NegativeLogLikelihood<>, RandomInitialization>* model;
    arma::mat input, target;
  } function;

  // TODO: this tolerance seems far higher than necessary.  The implementation
  // should be checked.
  REQUIRE(CheckGradient(function) <= 0.2);
}

/**
 * Test the functions to access and modify the parameters of the
 * AtrousConvolution layer.
 */
TEST_CASE("AtrousConvolutionLayerParametersTest", "[ANNLayerTest]")
{
  // Parameter order for the constructor: inSize, outSize, kW, kH, dW, dH, padW,
  // padH, inputWidth, inputHeight, dilationW, dilationH, paddingType ("none").
  AtrousConvolution<> layer1(1, 2, 3, 4, 5, 6, std::make_tuple(7, 8),
      std::make_tuple(9, 10), 11, 12, 13, 14);
  AtrousConvolution<> layer2(2, 3, 4, 5, 6, 7, std::make_tuple(8, 9),
      std::make_tuple(10, 11), 12, 13, 14, 15);

  // Make sure we can get the parameters successfully.
  REQUIRE(layer1.InputWidth() == 11);
  REQUIRE(layer1.InputHeight() == 12);
  REQUIRE(layer1.KernelWidth() == 3);
  REQUIRE(layer1.KernelHeight() == 4);
  REQUIRE(layer1.StrideWidth() == 5);
  REQUIRE(layer1.StrideHeight() == 6);
  REQUIRE(layer1.Padding().PadHTop() == 9);
  REQUIRE(layer1.Padding().PadHBottom() == 10);
  REQUIRE(layer1.Padding().PadWLeft() == 7);
  REQUIRE(layer1.Padding().PadWRight() == 8);
  REQUIRE(layer1.DilationWidth() == 13);
  REQUIRE(layer1.DilationHeight() == 14);

  // Now modify the parameters to match the second layer.
  layer1.InputWidth() = 12;
  layer1.InputHeight() = 13;
  layer1.KernelWidth() = 4;
  layer1.KernelHeight() = 5;
  layer1.StrideWidth() = 6;
  layer1.StrideHeight() = 7;
  layer1.Padding().PadHTop() = 10;
  layer1.Padding().PadHBottom() = 11;
  layer1.Padding().PadWLeft() = 8;
  layer1.Padding().PadWRight() = 9;
  layer1.DilationWidth() = 14;
  layer1.DilationHeight() = 15;

  // Now ensure all results are the same.
  REQUIRE(layer1.InputWidth() == layer2.InputWidth());
  REQUIRE(layer1.InputHeight() == layer2.InputHeight());
  REQUIRE(layer1.KernelWidth() == layer2.KernelWidth());
  REQUIRE(layer1.KernelHeight() == layer2.KernelHeight());
  REQUIRE(layer1.StrideWidth() == layer2.StrideWidth());
  REQUIRE(layer1.StrideHeight() == layer2.StrideHeight());
  REQUIRE(layer1.Padding().PadHTop() == layer2.Padding().PadHTop());
  REQUIRE(layer1.Padding().PadHBottom() ==
                      layer2.Padding().PadHBottom());
  REQUIRE(layer1.Padding().PadWLeft() ==
                      layer2.Padding().PadWLeft());
  REQUIRE(layer1.Padding().PadWRight() ==
                      layer2.Padding().PadWRight());
  REQUIRE(layer1.DilationWidth() == layer2.DilationWidth());
  REQUIRE(layer1.DilationHeight() == layer2.DilationHeight());
}

/**
 * Test that the padding options are working correctly in Atrous Convolution
 * layer.
 */
TEST_CASE("AtrousConvolutionLayerPaddingTest", "[ANNLayerTest]")
{
  arma::mat output, input, delta;

  // Check valid padding option.
  AtrousConvolution<> module1(1, 1, 3, 3, 1, 1,
      std::tuple<size_t, size_t>(1, 1), std::tuple<size_t, size_t>(1, 1), 7, 7,
      2, 2, "valid");

  // Test the Forward function.
  input = arma::linspace<arma::colvec>(0, 48, 49);
  module1.Parameters() = arma::mat(9 + 1, 1, arma::fill::zeros);
  module1.Reset();
  module1.Forward(input, output);

  REQUIRE(arma::accu(output) == 0);
  REQUIRE(output.n_rows == 9);
  REQUIRE(output.n_cols == 1);

  // Test the Backward function.
  module1.Backward(input, output, delta);

  // Check same padding option.
  AtrousConvolution<> module2(1, 1, 3, 3, 1, 1,
      std::tuple<size_t, size_t>(0, 0), std::tuple<size_t, size_t>(0, 0), 7, 7,
      2, 2, "same");

  // Test the forward function.
  input = arma::linspace<arma::colvec>(0, 48, 49);
  module2.Parameters() = arma::mat(9 + 1, 1, arma::fill::zeros);
  module2.Reset();
  module2.Forward(input, output);

  REQUIRE(arma::accu(output) == 0);
  REQUIRE(output.n_rows == 49);
  REQUIRE(output.n_cols == 1);

  // Test the backward function.
  module2.Backward(input, output, delta);
}

/**
 * Tests the LayerNorm layer.
 */
TEST_CASE("LayerNormTest", "[ANNLayerTest]")
{
  arma::mat input, output;
  input << 5.1 << 3.5 << arma::endr
        << 4.9 << 3.0 << arma::endr
        << 4.7 << 3.2 << arma::endr;

  LayerNorm<> model(input.n_rows);
  model.Reset();

  model.Forward(input, output);
  arma::mat result;
  result << 1.2247 << 1.2978 << arma::endr
         << 0 << -1.1355 << arma::endr
         << -1.2247 << -0.1622 << arma::endr;

  CheckMatrices(output, result, 1e-1);
  result.clear();

  output = model.Mean();
  result << 4.9000 << 3.2333 << arma::endr;

  CheckMatrices(output, result, 1e-1);
  result.clear();

  output = model.Variance();
  result << 0.0267 << 0.0422 << arma::endr;

  CheckMatrices(output, result, 1e-1);
}

/**
 * LayerNorm layer numerical gradient test.
 */
TEST_CASE("GradientLayerNormTest", "[ANNLayerTest]")
{
  // Add function gradient instantiation.
  struct GradientFunction
  {
    GradientFunction()
    {
      input = arma::randn(10, 256);
      arma::mat target;
      target.ones(1, 256);

      model = new FFN<NegativeLogLikelihood<>, NguyenWidrowInitialization>();
      model->Predictors() = input;
      model->Responses() = target;
      model->Add<IdentityLayer<> >();
      model->Add<Linear<> >(10, 10);
      model->Add<LayerNorm<> >(10);
      model->Add<Linear<> >(10, 2);
      model->Add<LogSoftMax<> >();
    }

    ~GradientFunction()
    {
      delete model;
    }

    double Gradient(arma::mat& gradient) const
    {
      double error = model->Evaluate(model->Parameters(), 0, 256, false);
      model->Gradient(model->Parameters(), 0, gradient, 256);
      return error;
    }

    arma::mat& Parameters() { return model->Parameters(); }

    FFN<NegativeLogLikelihood<>, NguyenWidrowInitialization>* model;
    arma::mat input, target;
  } function;

  REQUIRE(CheckGradient(function) <= 1e-4);
}

/**
 * Test that the functions that can access the parameters of the
 * Layer Norm layer work.
 */
TEST_CASE("LayerNormLayerParametersTest", "[ANNLayerTest]")
{
  // Parameter order : size, eps.
  LayerNorm<> layer(5, 1e-3);

  // Make sure we can get the parameters successfully.
  REQUIRE(layer.InSize() == 5);
  REQUIRE(layer.Epsilon() == 1e-3);
}

/**
 * Test if the AddMerge layer is able to forward the
 * Forward/Backward/Gradient calls.
 */
TEST_CASE("AddMergeRunTest", "[ANNLayerTest]")
{
  arma::mat output, input, delta, error;

  AddMerge<> module(true, true);

  Linear<>* linear = new Linear<>(10, 10);
  module.Add(linear);

  linear->Parameters().randu();
  linear->Reset();

  input = arma::zeros(10, 1);
  module.Forward(input, output);

  double parameterSum = arma::accu(linear->Parameters().submat(
      100, 0, linear->Parameters().n_elem - 1, 0));

  // Test the Backward function.
  module.Backward(input, input, delta);

  // Clean up before we break,
  delete linear;

  REQUIRE(parameterSum == Approx(arma::accu(output)).epsilon(1e-5));
  REQUIRE(arma::accu(delta) == 0);
}

/**
 * Test if the MultiplyMerge layer is able to forward the
 * Forward/Backward/Gradient calls.
 */
TEST_CASE("MultiplyMergeRunTest", "[ANNLayerTest]")
{
  arma::mat output, input, delta, error;

  MultiplyMerge<> module(true, true);

  Linear<>* linear = new Linear<>(10, 10);
  module.Add(linear);

  linear->Parameters().randu();
  linear->Reset();

  input = arma::zeros(10, 1);
  module.Forward(input, output);

  double parameterSum = arma::accu(linear->Parameters().submat(
      100, 0, linear->Parameters().n_elem - 1, 0));

  // Test the Backward function.
  module.Backward(input, input, delta);

  // Clean up before we break,
  delete linear;

  REQUIRE(parameterSum == Approx(arma::accu(output)).epsilon(1e-5));
  REQUIRE(arma::accu(delta) == 0);
}

/**
 * Simple subview module test.
 */
TEST_CASE("SimpleSubviewLayerTest", "[ANNLayerTest]")
{
  arma::mat output, input, delta, outputMat;
  Subview<> moduleRow(1, 10, 19);

  // Test the Forward function for a vector.
  input = arma::ones(20, 1);
  moduleRow.Forward(input, output);
  REQUIRE(output.n_rows == 10);

  Subview<> moduleMat(4, 3, 6, 0, 2);

  // Test the Forward function for a matrix.
  input = arma::ones(20, 8);
  moduleMat.Forward(input, outputMat);
  REQUIRE(outputMat.n_rows == 12);
  REQUIRE(outputMat.n_cols == 2);

  // Test the Backward function.
  moduleMat.Backward(input, input, delta);
  REQUIRE(accu(delta) == 160);
  REQUIRE(delta.n_rows == 20);
}

/**
 * Subview index test.
 */
TEST_CASE("SubviewIndexTest", "[ANNLayerTest]")
{
  arma::mat outputEnd, outputMid, outputStart, input, delta;
  input = arma::linspace<arma::vec>(1, 20, 20);

  // Slicing from the initial indices.
  Subview<> moduleStart(1, 0, 9);
  arma::mat subStart = arma::linspace<arma::vec>(1, 10, 10);

  moduleStart.Forward(input, outputStart);
  CheckMatrices(outputStart, subStart);

  // Slicing from the mid indices.
  Subview<> moduleMid(1, 6, 15);
  arma::mat subMid = arma::linspace<arma::vec>(7, 16, 10);

  moduleMid.Forward(input, outputMid);
  CheckMatrices(outputMid, subMid);

  // Slicing from the end indices.
  Subview<> moduleEnd(1, 10, 19);
  arma::mat subEnd = arma::linspace<arma::vec>(11, 20, 10);

  moduleEnd.Forward(input, outputEnd);
  CheckMatrices(outputEnd, subEnd);
}

/**
 * Subview batch test.
 */
TEST_CASE("SubviewBatchTest", "[ANNLayerTest]")
{
  arma::mat output, input, outputCol, outputMat, outputDef;

  // All rows selected.
  Subview<> moduleCol(1, 0, 19);

  // Test with inSize 1.
  input = arma::ones(20, 8);
  moduleCol.Forward(input, outputCol);
  CheckMatrices(outputCol, input);

  // Few rows and columns selected.
  Subview<> moduleMat(4, 3, 6, 0, 2);

  // Test with inSize greater than 1.
  moduleMat.Forward(input, outputMat);
  output = arma::ones(12, 2);
  CheckMatrices(outputMat, output);

  // endCol changed to 3 by default.
  Subview<> moduleDef(4, 1, 6, 0, 4);

  // Test with inSize greater than 1 and endCol >= inSize.
  moduleDef.Forward(input, outputDef);
  output = arma::ones(24, 2);
  CheckMatrices(outputDef, output);
}

/**
 * Test that the functions that can modify and access the parameters of the
 * Subview layer work.
 */
TEST_CASE("SubviewLayerParametersTest", "[ANNLayerTest]")
{
  // Parameter order : inSize, beginRow, endRow, beginCol, endCol.
  Subview<> layer1(1, 2, 3, 4, 5);
  Subview<> layer2(1, 3, 4, 5, 6);

  // Make sure we can get the parameters correctly.
  REQUIRE(layer1.InSize() == 1);
  REQUIRE(layer1.BeginRow() == 2);
  REQUIRE(layer1.EndRow() == 3);
  REQUIRE(layer1.BeginCol() == 4);
  REQUIRE(layer1.EndCol() == 5);

  // Now modify the parameters to match the second layer.
  layer1.BeginRow() = 3;
  layer1.EndRow() = 4;
  layer1.BeginCol() = 5;
  layer1.EndCol() = 6;

  // Now ensure all results are the same.
  REQUIRE(layer1.InSize() == layer2.InSize());
  REQUIRE(layer1.BeginRow() == layer2.BeginRow());
  REQUIRE(layer1.EndRow() == layer2.EndRow());
  REQUIRE(layer1.BeginCol() == layer2.BeginCol());
  REQUIRE(layer1.EndCol() == layer2.EndCol());
}

/*
 * Simple Reparametrization module test.
 */
TEST_CASE("SimpleReparametrizationLayerTest", "[ANNLayerTest]")
{
  arma::mat input, output, delta;
  Reparametrization<> module(5);

  // Test the Forward function. As the mean is zero and the standard
  // deviation is small, after multiplying the gaussian sample, the
  // output should be small enough.
  input = join_cols(arma::ones<arma::mat>(5, 1) * -15,
      arma::zeros<arma::mat>(5, 1));
  module.Forward(input, output);
  REQUIRE(arma::accu(output) <= 1e-5);

  // Test the Backward function.
  arma::mat gy = arma::zeros<arma::mat>(5, 1);
  module.Backward(input, gy, delta);
  REQUIRE(arma::accu(delta) != 0); // klBackward will be added.
}

/**
 * Reparametrization module stochastic boolean test.
 */
TEST_CASE("ReparametrizationLayerStochasticTest", "[ANNLayerTest]")
{
  arma::mat input, outputA, outputB;
  Reparametrization<> module(5, false);

  input = join_cols(arma::ones<arma::mat>(5, 1),
      arma::zeros<arma::mat>(5, 1));

  // Test if two forward passes generate same output.
  module.Forward(input, outputA);
  module.Forward(input, outputB);

  CheckMatrices(outputA, outputB);
}

/**
 * Reparametrization module includeKl boolean test.
 */
TEST_CASE("ReparametrizationLayerIncludeKlTest", "[ANNLayerTest]")
{
  arma::mat input, output, gy, delta;
  Reparametrization<> module(5, true, false);

  input = join_cols(arma::ones<arma::mat>(5, 1),
      arma::zeros<arma::mat>(5, 1));
  module.Forward(input, output);

  // As KL divergence is not included, with the above inputs, the delta
  // matrix should be all zeros.
  gy = arma::zeros(output.n_rows, output.n_cols);
  module.Backward(output, gy, delta);

  REQUIRE(arma::accu(delta) == 0);
}

/**
 * Jacobian Reparametrization module test.
 */
TEST_CASE("JacobianReparametrizationLayerTest", "[ANNLayerTest]")
{
  for (size_t i = 0; i < 5; ++i)
  {
    const size_t inputElementsHalf = math::RandInt(2, 1000);

    arma::mat input;
    input.set_size(inputElementsHalf * 2, 1);

    Reparametrization<> module(inputElementsHalf, false, false);

    double error = JacobianTest(module, input);
    REQUIRE(error <= 1e-5);
  }
}

/**
 * Reparametrization layer numerical gradient test.
 */
TEST_CASE("GradientReparametrizationLayerTest", "[ANNLayerTest]")
{
  // Linear function gradient instantiation.
  struct GradientFunction
  {
    GradientFunction()
    {
      input = arma::randu(10, 1);
      target = arma::mat("1");

      model = new FFN<NegativeLogLikelihood<>, NguyenWidrowInitialization>();
      model->Predictors() = input;
      model->Responses() = target;
      model->Add<IdentityLayer<> >();
      model->Add<Linear<> >(10, 6);
      model->Add<Reparametrization<> >(3, false, true, 1);
      model->Add<Linear<> >(3, 2);
      model->Add<LogSoftMax<> >();
    }

    ~GradientFunction()
    {
      delete model;
    }

    double Gradient(arma::mat& gradient) const
    {
      double error = model->Evaluate(model->Parameters(), 0, 1);
      model->Gradient(model->Parameters(), 0, gradient, 1);
      return error;
    }

    arma::mat& Parameters() { return model->Parameters(); }

    FFN<NegativeLogLikelihood<>, NguyenWidrowInitialization>* model;
    arma::mat input, target;
  } function;

  REQUIRE(CheckGradient(function) <= 1e-4);
}

/**
 * Reparametrization layer beta numerical gradient test.
 */
TEST_CASE("GradientReparametrizationLayerBetaTest", "[ANNLayerTest]")
{
  // Linear function gradient instantiation.
  struct GradientFunction
  {
    GradientFunction()
    {
      input = arma::randu(10, 2);
      target = arma::mat("1 1");

      model = new FFN<NegativeLogLikelihood<>, NguyenWidrowInitialization>();
      model->Predictors() = input;
      model->Responses() = target;
      model->Add<IdentityLayer<> >();
      model->Add<Linear<> >(10, 6);
      // Use a value of beta not equal to 1.
      model->Add<Reparametrization<> >(3, false, true, 2);
      model->Add<Linear<> >(3, 2);
      model->Add<LogSoftMax<> >();
    }

    ~GradientFunction()
    {
      delete model;
    }

    double Gradient(arma::mat& gradient) const
    {
      double error = model->Evaluate(model->Parameters(), 0, 1);
      model->Gradient(model->Parameters(), 0, gradient, 1);
      return error;
    }

    arma::mat& Parameters() { return model->Parameters(); }

    FFN<NegativeLogLikelihood<>, NguyenWidrowInitialization>* model;
    arma::mat input, target;
  } function;

  REQUIRE(CheckGradient(function) <= 1e-4);
}

/**
 * Test that the functions that can access the parameters of the
 * Reparametrization layer work.
 */
TEST_CASE("ReparametrizationLayerParametersTest", "[ANNLayerTest]")
{
  // Parameter order : latentSize, stochastic, includeKL, beta.
  Reparametrization<> layer(5, false, false, 2);

  // Make sure we can get the parameters successfully.
  REQUIRE(layer.OutputSize() == 5);
  REQUIRE(layer.Stochastic() == false);
  REQUIRE(layer.IncludeKL() == false);
  REQUIRE(layer.Beta() == 2);
}

/**
 * Simple residual module test.
 */
TEST_CASE("SimpleResidualLayerTest", "[ANNLayerTest]")
{
  arma::mat outputA, outputB, input, deltaA, deltaB;

  Sequential<>* sequential = new Sequential<>(true);
  Residual<>* residual = new Residual<>(true);

  Linear<>* linearA = new Linear<>(10, 10);
  linearA->Parameters().randu();
  linearA->Reset();
  Linear<>* linearB = new Linear<>(10, 10);
  linearB->Parameters().randu();
  linearB->Reset();

  // Add the same layers (with the same parameters) to both Sequential and
  // Residual object.
  sequential->Add(linearA);
  sequential->Add(linearB);

  residual->Add(linearA);
  residual->Add(linearB);

  // Test the Forward function (pass the same input to both).
  input = arma::randu(10, 1);
  sequential->Forward(input, outputA);
  residual->Forward(input, outputB);

  CheckMatrices(outputA, outputB - input);

  // Test the Backward function (pass the same error to both).
  sequential->Backward(input, input, deltaA);
  residual->Backward(input, input, deltaB);

  CheckMatrices(deltaA, deltaB - input);

  delete sequential;
  delete residual;
  delete linearA;
  delete linearB;
}

/**
 * Simple Highway module test.
 */
TEST_CASE("SimpleHighwayLayerTest", "[ANNLayerTest]")
{
  arma::mat outputA, outputB, input, deltaA, deltaB;
  Sequential<>* sequential = new Sequential<>(true);
  Highway<>* highway = new Highway<>(10, true);
  highway->Parameters().zeros();
  highway->Reset();

  Linear<>* linearA = new Linear<>(10, 10);
  linearA->Parameters().randu();
  linearA->Reset();
  Linear<>* linearB = new Linear<>(10, 10);
  linearB->Parameters().randu();
  linearB->Reset();

  // Add the same layers (with the same parameters) to both Sequential and
  // Highway object.
  highway->Add(linearA);
  highway->Add(linearB);
  sequential->Add(linearA);
  sequential->Add(linearB);

  // Test the Forward function (pass the same input to both).
  input = arma::randu(10, 1);
  sequential->Forward(input, outputA);
  highway->Forward(input, outputB);

  CheckMatrices(outputB, input * 0.5 + outputA * 0.5);

  delete sequential;
  delete highway;
  delete linearA;
  delete linearB;
}

/**
 * Test that the function that can access the inSize parameter of the
 * Highway layer works.
 */
TEST_CASE("HighwayLayerParametersTest", "[ANNLayerTest]")
{
  // Parameter order : inSize, model.
  Highway<> layer(1, true);

  // Make sure we can get the parameter successfully.
  REQUIRE(layer.InSize() == 1);
}

/**
 * Sequential layer numerical gradient test.
 */
TEST_CASE("GradientHighwayLayerTest", "[ANNLayerTest]")
{
  // Linear function gradient instantiation.
  struct GradientFunction
  {
    GradientFunction()
    {
      input = arma::randu(5, 1);
      target = arma::mat("1");

      model = new FFN<NegativeLogLikelihood<>, NguyenWidrowInitialization>();
      model->Predictors() = input;
      model->Responses() = target;
      model->Add<IdentityLayer<> >();
      model->Add<Linear<> >(5, 10);

      highway = new Highway<>(10);
      highway->Add<Linear<> >(10, 10);
      highway->Add<ReLULayer<> >();
      highway->Add<Linear<> >(10, 10);
      highway->Add<ReLULayer<> >();

      model->Add(highway);
      model->Add<Linear<> >(10, 2);
      model->Add<LogSoftMax<> >();
    }

    ~GradientFunction()
    {
      delete model;
    }

    double Gradient(arma::mat& gradient) const
    {
      double error = model->Evaluate(model->Parameters(), 0, 1);
      model->Gradient(model->Parameters(), 0, gradient, 1);
      return error;
    }

    arma::mat& Parameters() { return model->Parameters(); }

    FFN<NegativeLogLikelihood<>, NguyenWidrowInitialization>* model;
    Highway<>* highway;
    arma::mat input, target;
  } function;

  REQUIRE(CheckGradient(function) <= 1e-4);
}

/**
 * Sequential layer numerical gradient test.
 */
TEST_CASE("GradientSequentialLayerTest", "[ANNLayerTest]")
{
  // Linear function gradient instantiation.
  struct GradientFunction
  {
    GradientFunction()
    {
      input = arma::randu(10, 1);
      target = arma::mat("1");

      model = new FFN<NegativeLogLikelihood<>, NguyenWidrowInitialization>();
      model->Predictors() = input;
      model->Responses() = target;
      model->Add<IdentityLayer<> >();
      model->Add<Linear<> >(10, 10);
      sequential = new Sequential<>();
      sequential->Add<Linear<> >(10, 10);
      sequential->Add<ReLULayer<> >();
      sequential->Add<Linear<> >(10, 5);
      sequential->Add<ReLULayer<> >();

      model->Add(sequential);
      model->Add<Linear<> >(5, 2);
      model->Add<LogSoftMax<> >();
    }

    ~GradientFunction()
    {
      delete model;
    }

    double Gradient(arma::mat& gradient) const
    {
      double error = model->Evaluate(model->Parameters(), 0, 1);
      model->Gradient(model->Parameters(), 0, gradient, 1);
      return error;
    }

    arma::mat& Parameters() { return model->Parameters(); }

    FFN<NegativeLogLikelihood<>, NguyenWidrowInitialization>* model;
    Sequential<>* sequential;
    arma::mat input, target;
  } function;

  REQUIRE(CheckGradient(function) <= 1e-4);
}

/**
 * WeightNorm layer numerical gradient test.
 */
TEST_CASE("GradientWeightNormLayerTest", "[ANNLayerTest]")
{
  // Linear function gradient instantiation.
  struct GradientFunction
  {
    GradientFunction()
    {
      input = arma::randu(10, 1);
      target = arma::mat("1");

      model = new FFN<NegativeLogLikelihood<>, NguyenWidrowInitialization>();
      model->Predictors() = input;
      model->Responses() = target;
      model->Add<Linear<> >(10, 10);

      Linear<>* linear = new Linear<>(10, 2);
      weightNorm = new WeightNorm<>(linear);

      model->Add(weightNorm);
      model->Add<LogSoftMax<> >();
    }

    ~GradientFunction()
    {
      delete model;
    }

    double Gradient(arma::mat& gradient) const
    {
      double error = model->Evaluate(model->Parameters(), 0, 1);
      model->Gradient(model->Parameters(), 0, gradient, 1);
      return error;
    }

    arma::mat& Parameters() { return model->Parameters(); }

    FFN<NegativeLogLikelihood<>, NguyenWidrowInitialization>* model;
    WeightNorm<>* weightNorm;
    arma::mat input, target;
  } function;

  REQUIRE(CheckGradient(function) <= 1e-4);
}

/**
 * Test if the WeightNorm layer is able to forward the
 * Forward/Backward/Gradient calls.
 */
TEST_CASE("WeightNormRunTest", "[ANNLayerTest]")
{
  arma::mat output, input, delta, error;

  Linear<>* linear = new Linear<>(10, 10);

  WeightNorm<> module(linear);

  module.Parameters().randu();
  module.Reset();

  linear->Bias().zeros();

  input = arma::zeros(10, 1);
  module.Forward(input, output);

  // Test the Backward function.
  module.Backward(input, input, delta);

  REQUIRE(0 == arma::accu(output));
  REQUIRE(arma::accu(delta) == 0);
}

// General ANN serialization test.
template<typename LayerType>
void ANNLayerSerializationTest(LayerType& layer)
{
  arma::mat input(5, 100, arma::fill::randu);
  arma::mat output(5, 100, arma::fill::randu);

  FFN<NegativeLogLikelihood<>, ann::RandomInitialization> model;
  model.Add<Linear<>>(input.n_rows, 10);
  model.Add<LayerType>(layer);
  model.Add<ReLULayer<>>();
  model.Add<Linear<>>(10, output.n_rows);
  model.Add<LogSoftMax<>>();

  ens::StandardSGD opt(0.1, 1, 5, -100, false);
  model.Train(input, output, opt);

  arma::mat originalOutput;
  model.Predict(input, originalOutput);

  // Now serialize the model.
  FFN<NegativeLogLikelihood<>, ann::RandomInitialization> xmlModel, textModel,
      binaryModel;
  SerializeObjectAll(model, xmlModel, textModel, binaryModel);

  // Ensure that predictions are the same.
  arma::mat modelOutput, xmlOutput, textOutput, binaryOutput;
  model.Predict(input, modelOutput);
  xmlModel.Predict(input, xmlOutput);
  textModel.Predict(input, textOutput);
  binaryModel.Predict(input, binaryOutput);

  CheckMatrices(originalOutput, modelOutput, 1e-5);
  CheckMatrices(originalOutput, xmlOutput, 1e-5);
  CheckMatrices(originalOutput, textOutput, 1e-5);
  CheckMatrices(originalOutput, binaryOutput, 1e-5);
}

/**
 * Simple serialization test for batch normalization layer.
 */
TEST_CASE("BatchNormSerializationTest", "[ANNLayerTest]")
{
  BatchNorm<> layer(10);
  ANNLayerSerializationTest(layer);
}

/**
 * Simple serialization test for layer normalization layer.
 */
TEST_CASE("LayerNormSerializationTest", "[ANNLayerTest]")
{
  LayerNorm<> layer(10);
  ANNLayerSerializationTest(layer);
}

/**
 * Test that the functions that can modify and access the parameters of the
 * Convolution layer work.
 */
TEST_CASE("ConvolutionLayerParametersTest", "[ANNLayerTest]")
{
  // Parameter order: inSize, outSize, kW, kH, dW, dH, padW, padH, inputWidth,
  // inputHeight, paddingType.
  Convolution<> layer1(1, 2, 3, 4, 5, 6, std::tuple<size_t, size_t>(7, 8),
      std::tuple<size_t, size_t>(9, 10), 11, 12, "none");
  Convolution<> layer2(2, 3, 4, 5, 6, 7, std::tuple<size_t, size_t>(8, 9),
      std::tuple<size_t, size_t>(10, 11), 12, 13, "none");

  // Make sure we can get the parameters successfully.
  REQUIRE(layer1.InputWidth() == 11);
  REQUIRE(layer1.InputHeight() == 12);
  REQUIRE(layer1.KernelWidth() == 3);
  REQUIRE(layer1.KernelHeight() == 4);
  REQUIRE(layer1.StrideWidth() == 5);
  REQUIRE(layer1.StrideHeight() == 6);
  REQUIRE(layer1.PadWLeft() == 7);
  REQUIRE(layer1.PadWRight() == 8);
  REQUIRE(layer1.PadHTop() == 9);
  REQUIRE(layer1.PadHBottom() == 10);

  // Now modify the parameters to match the second layer.
  layer1.InputWidth() = 12;
  layer1.InputHeight() = 13;
  layer1.KernelWidth() = 4;
  layer1.KernelHeight() = 5;
  layer1.StrideWidth() = 6;
  layer1.StrideHeight() = 7;
  layer1.PadWLeft() = 8;
  layer1.PadWRight() = 9;
  layer1.PadHTop() = 10;
  layer1.PadHBottom() = 11;

  // Now ensure all results are the same.
  REQUIRE(layer1.InputWidth() == layer2.InputWidth());
  REQUIRE(layer1.InputHeight() == layer2.InputHeight());
  REQUIRE(layer1.KernelWidth() == layer2.KernelWidth());
  REQUIRE(layer1.KernelHeight() == layer2.KernelHeight());
  REQUIRE(layer1.StrideWidth() == layer2.StrideWidth());
  REQUIRE(layer1.StrideHeight() == layer2.StrideHeight());
  REQUIRE(layer1.PadWLeft() == layer2.PadWLeft());
  REQUIRE(layer1.PadWRight() == layer2.PadWRight());
  REQUIRE(layer1.PadHTop() == layer2.PadHTop());
  REQUIRE(layer1.PadHBottom() == layer2.PadHBottom());
}

/**
 * Test that the padding options are working correctly in Convolution layer.
 */
TEST_CASE("ConvolutionLayerPaddingTest", "[ANNLayerTest]")
{
  arma::mat output, input, delta;

  // Check valid padding option.
  Convolution<> module1(1, 1, 3, 3, 1, 1, std::tuple<size_t, size_t>(1, 1),
      std::tuple<size_t, size_t>(1, 1), 7, 7, "valid");

  // Test the Forward function.
  input = arma::linspace<arma::colvec>(0, 48, 49);
  module1.Parameters() = arma::mat(9 + 1, 1, arma::fill::zeros);
  module1.Reset();
  module1.Forward(input, output);

  REQUIRE(arma::accu(output) == 0);
  REQUIRE(output.n_rows == 25);
  REQUIRE(output.n_cols == 1);

  // Test the Backward function.
  module1.Backward(input, output, delta);

  // Check same padding option.
  Convolution<> module2(1, 1, 3, 3, 1, 1, std::tuple<size_t, size_t>(0, 0),
      std::tuple<size_t, size_t>(0, 0), 7, 7, "same");

  // Test the forward function.
  input = arma::linspace<arma::colvec>(0, 48, 49);
  module2.Parameters() = arma::mat(9 + 1, 1, arma::fill::zeros);
  module2.Reset();
  module2.Forward(input, output);

  REQUIRE(arma::accu(output) == 0);
  REQUIRE(output.n_rows == 49);
  REQUIRE(output.n_cols == 1);

  // Test the backward function.
  module2.Backward(input, output, delta);
}

/**
 * Test that the padding options in Transposed Convolution layer.
 */
TEST_CASE("TransposedConvolutionLayerPaddingTest", "[ANNLayerTest]")
{
  arma::mat output, input, delta;

  TransposedConvolution<> module1(1, 1, 3, 3, 1, 1, 0, 0, 4, 4, 6, 6, "VALID");
  // Test the forward function.
  // Valid Should give the same result.
  input = arma::linspace<arma::colvec>(0, 15, 16);
  module1.Parameters() = arma::mat(9 + 1, 1, arma::fill::zeros);
  module1.Reset();
  module1.Forward(input, output);
  // Value calculated using tensorflow.nn.conv2d_transpose().
  REQUIRE(arma::accu(output) == 0.0);

  // Test the Backward Function.
  module1.Backward(input, output, delta);
  REQUIRE(arma::accu(delta) == 0.0);

  // Test Valid for non zero padding.
  TransposedConvolution<> module2(1, 1, 3, 3, 2, 2,
      std::tuple<size_t, size_t>(0, 0), std::tuple<size_t, size_t>(0, 0),
      2, 2, 5, 5, "VALID");
  // Test the forward function.
  input = arma::linspace<arma::colvec>(0, 3, 4);
  module2.Parameters() = arma::mat(25 + 1, 1, arma::fill::zeros);
  module2.Parameters()(2) = 8.0;
  module2.Parameters()(4) = 6.0;
  module2.Parameters()(6) = 4.0;
  module2.Parameters()(8) = 2.0;
  module2.Reset();
  module2.Forward(input, output);
  // Value calculated using torch.nn.functional.conv_transpose2d().
  REQUIRE(arma::accu(output) == 120.0);

  // Test the Backward Function.
  module2.Backward(input, output, delta);
  REQUIRE(arma::accu(delta) == 960.0);

  // Test for same padding type.
  TransposedConvolution<> module3(1, 1, 3, 3, 2, 2, 0, 0, 3, 3, 3, 3, "SAME");
  // Test the forward function.
  input = arma::linspace<arma::colvec>(0, 8, 9);
  module3.Parameters() = arma::mat(9 + 1, 1, arma::fill::zeros);
  module3.Reset();
  module3.Forward(input, output);
  REQUIRE(arma::accu(output) == 0);
  REQUIRE(output.n_rows == input.n_rows);
  REQUIRE(output.n_cols == input.n_cols);

  // Test the Backward Function.
  module3.Backward(input, output, delta);
  REQUIRE(arma::accu(delta) == 0.0);

  // Output shape should equal input.
  TransposedConvolution<> module4(1, 1, 3, 3, 1, 1,
    std::tuple<size_t, size_t>(2, 2), std::tuple<size_t, size_t>(2, 2),
    5, 5, 5, 5, "SAME");
  // Test the forward function.
  input = arma::linspace<arma::colvec>(0, 24, 25);
  module4.Parameters() = arma::mat(9 + 1, 1, arma::fill::zeros);
  module4.Reset();
  module4.Forward(input, output);
  REQUIRE(arma::accu(output) == 0);
  REQUIRE(output.n_rows == input.n_rows);
  REQUIRE(output.n_cols == input.n_cols);

  // Test the Backward Function.
  module4.Backward(input, output, delta);
  REQUIRE(arma::accu(delta) == 0.0);

  TransposedConvolution<> module5(1, 1, 3, 3, 2, 2, 0, 0, 2, 2, 2, 2, "SAME");
  // Test the forward function.
  input = arma::linspace<arma::colvec>(0, 3, 4);
  module5.Parameters() = arma::mat(25 + 1, 1, arma::fill::zeros);
  module5.Reset();
  module5.Forward(input, output);
  REQUIRE(arma::accu(output) == 0);
  REQUIRE(output.n_rows == input.n_rows);
  REQUIRE(output.n_cols == input.n_cols);

  // Test the Backward Function.
  module5.Backward(input, output, delta);
  REQUIRE(arma::accu(delta) == 0.0);

  TransposedConvolution<> module6(1, 1, 4, 4, 1, 1, 1, 1, 5, 5, 5, 5, "SAME");
  // Test the forward function.
  input = arma::linspace<arma::colvec>(0, 24, 25);
  module6.Parameters() = arma::mat(16 + 1, 1, arma::fill::zeros);
  module6.Reset();
  module6.Forward(input, output);
  REQUIRE(arma::accu(output) == 0);
  REQUIRE(output.n_rows == input.n_rows);
  REQUIRE(output.n_cols == input.n_cols);

  // Test the Backward Function.
  module6.Backward(input, output, delta);
  REQUIRE(arma::accu(delta) == 0.0);
}

/**
 * Simple test for Max Pooling layer.
 */
TEST_CASE("MaxPoolingTestCase", "[ANNLayerTest]")
{
  // For rectangular input to pooling layers.
  arma::mat input = arma::mat(12, 1);
  arma::mat output;
  input.zeros();
  input(0) = 1;
  input(1) = 2;
  input(2) = 3;
  input(3) = input(8) = 7;
  input(4) = 4;
  input(5) = 5;
  input(6) = input(7) = 6;
  input(10) = 8;
  input(11) = 9;
  // Output-Size should be 2 x 2.
  // Square output.
  MaxPooling<> module1(2, 2, 2, 1);
  module1.InputHeight() = 3;
  module1.InputWidth() = 4;
  module1.Forward(input, output);
  // Calculated using torch.nn.MaxPool2d().
  REQUIRE(arma::accu(output) == 28);
  REQUIRE(output.n_elem == 4);
  REQUIRE(output.n_cols == 1);

  // For Square input.
  input = arma::mat(9, 1);
  input.zeros();
  input(0) = 6;
  input(1) = 3;
  input(2) = 9;
  input(3) = 3;
  input(6) = 3;
  // Output-Size should be 1 x 2.
  // Rectangular output.
  MaxPooling<> module2(3, 2, 3, 1);
  module2.InputHeight() = 3;
  module2.InputWidth() = 3;
  module2.Forward(input, output);
  // Calculated using torch.nn.MaxPool2d().
  REQUIRE(arma::accu(output) == 12.0);
  REQUIRE(output.n_elem == 2);
  REQUIRE(output.n_cols == 1);

  // For Square input.
  input = arma::mat(16, 1);
  input.zeros();
  input(0) = 6;
  input(1) = 3;
  input(2) = 9;
  input(4) = 3;
  input(8) = 3;
  // Output-Size should be 3 x 3.
  // Square output.
  MaxPooling<> module3(2, 2, 1, 1);
  module3.InputHeight() = 4;
  module3.InputWidth() = 4;
  module3.Forward(input, output);
  // Calculated using torch.nn.MaxPool2d().
  REQUIRE(arma::accu(output) == 30.0);
  REQUIRE(output.n_elem == 9);
  REQUIRE(output.n_cols == 1);

  // For Rectangular input.
  input = arma::mat(6, 1);
  input.zeros();
  input(0) = 1;
  input(1) = 1;
  input(3) = 1;
  // Output-Size should be 2 x 2.
  // Square output.
  MaxPooling<> module4(2, 1, 1, 1);
  module4.InputHeight() = 2;
  module4.InputWidth() = 3;
  module4.Forward(input, output);
  // Calculated using torch.nn.MaxPool2d().
  REQUIRE(arma::accu(output) == 3);
  REQUIRE(output.n_elem == 4);
  REQUIRE(output.n_cols == 1);
}

/**
 * Test that the functions that can modify and access the parameters of the
 * Glimpse layer work.
 */
TEST_CASE("GlimpseLayerParametersTest", "[ANNLayerTest]")
{
  // Parameter order : inSize, size, depth, scale, inputWidth, inputHeight.
  Glimpse<> layer1(1, 2, 3, 4, 5, 6);
  Glimpse<> layer2(1, 2, 3, 4, 6, 7);

  // Make sure we can get the parameters successfully.
  REQUIRE(layer1.InputHeight() == 6);
  REQUIRE(layer1.InputWidth() == 5);
  REQUIRE(layer1.Scale() == 4);
  REQUIRE(layer1.Depth() == 3);
  REQUIRE(layer1.GlimpseSize() == 2);
  REQUIRE(layer1.InSize() == 1);

  // Now modify the parameters to match the second layer.
  layer1.InputHeight() = 7;
  layer1.InputWidth() = 6;

  // Now ensure that all the results are the same.
  REQUIRE(layer1.InputHeight() == layer2.InputHeight());
  REQUIRE(layer1.InputWidth() == layer2.InputWidth());
  REQUIRE(layer1.Scale() == layer2.Scale());
  REQUIRE(layer1.Depth() == layer2.Depth());
  REQUIRE(layer1.GlimpseSize() == layer2.GlimpseSize());
  REQUIRE(layer1.InSize() == layer2.InSize());
}

/**
 * Test that the function that can access the stdev parameter of the
 * Reinforce Normal layer works.
 */
TEST_CASE("ReinforceNormalLayerParametersTest", "[ANNLayerTest]")
{
  // Parameter : stdev.
  ReinforceNormal<> layer(4.0);

  // Make sure we can get the parameter successfully.
  REQUIRE(layer.StandardDeviation() == 4.0);
}

/**
 * Test that the function that can access the parameters of the
 * VR Class Reward layer works.
 */
TEST_CASE("VRClassRewardLayerParametersTest", "[ANNLayerTest]")
{
  // Parameter order : scale, sizeAverage.
  VRClassReward<> layer(2, false);

  // Make sure we can get the parameters successfully.
  REQUIRE(layer.Scale() == 2);
  REQUIRE(layer.SizeAverage() == false);
}

/**
 * Simple test for Adaptive pooling for Max Pooling layer.
 */
TEST_CASE("AdaptiveMaxPoolingTestCase", "[ANNLayerTest]")
{
  // For rectangular input.
  arma::mat input = arma::mat(12, 1);
  arma::mat output, delta;

  input.zeros();
  input(0) = 1;
  input(1) = 2;
  input(2) = 3;
  input(3) = input(8) = 7;
  input(4) = 4;
  input(5) = 5;
  input(6) = input(7) = 6;
  input(10) = 8;
  input(11) = 9;
  // Output-Size should be 2 x 2.
  // Square output.
  AdaptiveMaxPooling<> module1(2, 2);
  module1.InputHeight() = 3;
  module1.InputWidth() = 4;
  module1.Forward(input, output);
  // Calculated using torch.nn.AdaptiveMaxPool2d().
  REQUIRE(arma::accu(output) == 28);
  REQUIRE(output.n_elem == 4);
  REQUIRE(output.n_cols == 1);
  // Test the Backward Function.
  module1.Backward(input, output, delta);
  REQUIRE(arma::accu(delta) == 28.0);

  // For Square input.
  input = arma::mat(9, 1);
  input.zeros();
  input(0) = 6;
  input(1) = 3;
  input(2) = 9;
  input(3) = 3;
  input(6) = 3;
  // Output-Size should be 1 x 2.
  // Rectangular output.
  AdaptiveMaxPooling<> module2(2, 1);
  module2.InputHeight() = 3;
  module2.InputWidth() = 3;
  module2.Forward(input, output);
  // Calculated using torch.nn.AdaptiveMaxPool2d().
  REQUIRE(arma::accu(output) == 15.0);
  REQUIRE(output.n_elem == 2);
  REQUIRE(output.n_cols == 1);
  // Test the Backward Function.
  module2.Backward(input, output, delta);
  REQUIRE(arma::accu(delta) == 15.0);

  // For Square input.
  input = arma::mat(16, 1);
  input.zeros();
  input(0) = 6;
  input(1) = 3;
  input(2) = 9;
  input(4) = 3;
  input(8) = 3;
  // Output-Size should be 3 x 3.
  // Square output.
  AdaptiveMaxPooling<> module3(std::tuple<size_t, size_t>(3, 3));
  module3.InputHeight() = 4;
  module3.InputWidth() = 4;
  module3.Forward(input, output);
  // Calculated using torch.nn.AdaptiveMaxPool2d().
  REQUIRE(arma::accu(output) == 30.0);
  REQUIRE(output.n_elem == 9);
  REQUIRE(output.n_cols == 1);
  // Test the Backward Function.
  module3.Backward(input, output, delta);
  REQUIRE(arma::accu(delta) == 30.0);

  // For Rectangular input.
  input = arma::mat(20, 1);
  input.zeros();
  input(0) = 1;
  input(1) = 1;
  input(3) = 1;
  // Output-Size should be 2 x 2.
  // Square output.
  AdaptiveMaxPooling<> module4(std::tuple<size_t, size_t>(2, 2));
  module4.InputHeight() = 4;
  module4.InputWidth() = 5;
  module4.Forward(input, output);
  // Calculated using torch.nn.AdaptiveMaxPool2d().
  REQUIRE(arma::accu(output) == 2);
  REQUIRE(output.n_elem == 4);
  REQUIRE(output.n_cols == 1);
  // Test the Backward Function.
  module4.Backward(input, output, delta);
  REQUIRE(arma::accu(delta) == 2.0);
}

/**
 * Simple test for Adaptive pooling for Mean Pooling layer.
 */
TEST_CASE("AdaptiveMeanPoolingTestCase", "[ANNLayerTest]")
{
  // For rectangular input.
  arma::mat input = arma::mat(12, 1);
  arma::mat output, delta;

  input.zeros();
  input(0) = 1;
  input(1) = 2;
  input(2) = 3;
  input(3) = input(8) = 7;
  input(4) = 4;
  input(5) = 5;
  input(6) = input(7) = 6;
  input(10) = 8;
  input(11) = 9;
  // Output-Size should be 2 x 2.
  // Square output.
  AdaptiveMeanPooling<> module1(2, 2);
  module1.InputHeight() = 3;
  module1.InputWidth() = 4;
  module1.Forward(input, output);
  // Calculated using torch.nn.AdaptiveAvgPool2d().
  REQUIRE(arma::accu(output) == 19.75);
  REQUIRE(output.n_elem == 4);
  REQUIRE(output.n_cols == 1);
  // Test the Backward Function.
  module1.Backward(input, output, delta);
  REQUIRE(arma::accu(delta) == 7.0);

  // For Square input.
  input = arma::mat(9, 1);
  input.zeros();
  input(0) = 6;
  input(1) = 3;
  input(2) = 9;
  input(3) = 3;
  input(6) = 3;
  // Output-Size should be 1 x 2.
  // Rectangular output.
  AdaptiveMeanPooling<> module2(1, 2);
  module2.InputHeight() = 3;
  module2.InputWidth() = 3;
  module2.Forward(input, output);
  // Calculated using torch.nn.AdaptiveAvgPool2d().
  REQUIRE(arma::accu(output) == 4.5);
  REQUIRE(output.n_elem == 2);
  REQUIRE(output.n_cols == 1);
  // Test the Backward Function.
  module2.Backward(input, output, delta);
  REQUIRE(arma::accu(delta) == 0.0);

  // For Square input.
  input = arma::mat(16, 1);
  input.zeros();
  input(0) = 6;
  input(1) = 3;
  input(2) = 9;
  input(4) = 3;
  input(8) = 3;
  // Output-Size should be 3 x 3.
  // Square output.
  AdaptiveMeanPooling<> module3(std::tuple<size_t, size_t>(3, 3));
  module3.InputHeight() = 4;
  module3.InputWidth() = 4;
  module3.Forward(input, output);
  // Calculated using torch.nn.AdaptiveAvgPool2d().
  REQUIRE(arma::accu(output) == 10.5);
  REQUIRE(output.n_elem == 9);
  REQUIRE(output.n_cols == 1);
  // Test the Backward Function.
  module3.Backward(input, output, delta);
  REQUIRE(arma::accu(delta) == 10.5);

  // For Rectangular input.
  input = arma::mat(24, 1);
  input.zeros();
  input(0) = 3;
  input(1) = 3;
  input(4) = 3;
  // Output-Size should be 3 x 3.
  // Square output.
  AdaptiveMeanPooling<> module4(std::tuple<size_t, size_t>(3, 3));
  module4.InputHeight() = 4;
  module4.InputWidth() = 6;
  module4.Forward(input, output);
  // Calculated using torch.nn.AdaptiveAvgPool2d().
  REQUIRE(arma::accu(output) == 2.25);
  REQUIRE(output.n_elem == 9);
  REQUIRE(output.n_cols == 1);
  // Test the Backward Function.
  module4.Backward(input, output, delta);
  REQUIRE(arma::accu(delta) == 1.5);
}

TEST_CASE("TransposedConvolutionalLayerOptionalParameterTest", "[ANNLayerTest]")
{
  Sequential<>* decoder = new Sequential<>();

  // Check if we can create an object without specifying output.
  REQUIRE_NOTHROW(decoder->Add<TransposedConvolution<>>(24, 16,
      5, 5, 1, 1, 0, 0, 10, 10));

  REQUIRE_NOTHROW(decoder->Add<TransposedConvolution<>>(16, 1,
      15, 15, 1, 1, 1, 1, 14, 14));

  delete decoder;
}

TEST_CASE("BatchNormWithMinBatchesTest", "[ANNLayerTest]")
{
  arma::mat input, output, result, runningMean, runningVar, delta;

  // The input test matrix is of the form 3 x 2 x 4 x 1 where
  // number of images are 3 and number of feature maps are 2.
  input = arma::mat(8, 3);
  input << 1 << 446 << 42 << arma::endr
      << 2 << 16 << 63 << arma::endr
      << 3 << 13 << 63 << arma::endr
      << 4 << 21 << 21 << arma::endr
      << 1 << 13 << 11 << arma::endr
      << 32 << 45 << 42 << arma::endr
      << 22 << 16 << 63 << arma::endr
      << 32 << 13 << 42 << arma::endr;

  // Output calculated using torch.nn.BatchNorm2d().
  result = arma::mat(8, 3);
  result << -0.4786 << 3.2634 << -0.1338 << arma::endr
      << -0.4702 << -0.3525 << 0.0427 << arma::endr
      << -0.4618 << -0.3777 << 0.0427 << arma::endr
      << -0.4534 << -0.3104 << -0.3104 << arma::endr
      << -1.5429 << -0.8486 << -0.9643 << arma::endr
      << 0.2507 << 1.0029 << 0.8293 << arma::endr
      << -0.3279 << -0.675 << 2.0443 << arma::endr
      << 0.2507 << -0.8486 << 0.8293 << arma::endr;

  // Check correctness of batch normalization.
  BatchNorm<> module1(2, 1e-5, false, 0.1);
  module1.Reset();
  module1.Forward(input, output);
  CheckMatrices(output, result, 1e-1);

  // Check backward function.
  module1.Backward(input, output, delta);
  REQUIRE(arma::accu(delta) == Approx(0.0102676).epsilon(1e-5));

  // Check values for running mean and running variance.
  // Calculated using torch.nn.BatchNorm2d().
  runningMean = arma::mat(2, 1);
  runningVar = arma::mat(2, 1);
  runningMean(0) = 5.7917;
  runningMean(1) = 2.76667;
  runningVar(0) = 1543.6545;
  runningVar(1) = 33.488;

  CheckMatrices(runningMean, module1.TrainingMean(), 1e-3);
  CheckMatrices(runningVar, module1.TrainingVariance(), 1e-2);

  // Check correctness of layer when running mean and variance
  // are updated using cumulative average.
  BatchNorm<> module2(2);
  module2.Reset();
  module2.Forward(input, output);
  CheckMatrices(output, result, 1e-1);

  // Check values for running mean and running variance.
  // Calculated using torch.nn.BatchNorm2d().
  runningMean(0) = 57.9167;
  runningMean(1) = 27.6667;
  runningVar(0) = 15427.5380;
  runningVar(1) = 325.8787;

  CheckMatrices(runningMean, module2.TrainingMean(), 1e-2);
  CheckMatrices(runningVar, module2.TrainingVariance(), 1e-2);

  // Check correctness when model is testing.
  arma::mat deterministicOutput;
  module1.Deterministic() = true;
  module1.Forward(input, deterministicOutput);

  result.clear();
  result = arma::mat(8, 3);
  result << -0.12195 << 11.20426 << 0.92158 << arma::endr
      << -0.0965 << 0.259824 << 1.4560 << arma::endr
      << -0.071054 << 0.183567 << 1.45607 << arma::endr
      << -0.045601<< 0.3870852 << 0.38708 << arma::endr
      << -0.305288 << 1.7683 << 1.4227 << arma::endr
      << 5.05166 << 7.29812<< 6.7797 << arma::endr
      << 3.323614 << 2.2867 << 10.4086 << arma::endr
      << 5.05166 << 1.7683 << 6.7797 << arma::endr;

  CheckMatrices(result, deterministicOutput, 1e-1);

  // Check correctness by updating the running mean and variance again.
  module1.Deterministic() = false;

  // Clean up.
  output.clear();
  input.clear();

  // The input test matrix is of the form 2 x 2 x 3 x 1 where
  // number of images are 2 and number of feature maps are 2.
  input = arma::mat(6, 2);
  input << 12 << 443 << arma::endr
      << 134 << 45 << arma::endr
      << 11 << 13 << arma::endr
      << 14 << 55 << arma::endr
      << 110 << 4 << arma::endr
      << 1 << 45 << arma::endr;

  result << -0.629337 << 2.14791 << arma::endr
      << 0.156797 << -0.416694 << arma::endr
      << -0.63578 << -0.622893 << arma::endr
      << -0.637481 << 0.4440386 << arma::endr
      << 1.894857 << -0.901267 << arma::endr
      << -0.980402 << 0.180253 << arma::endr;

  module1.Forward(input, output);
  CheckMatrices(result, output, 1e-3);

  // Check correctness for the second module as well.
  module2.Forward(input, output);
  CheckMatrices(result, output, 1e-3);

  // Calculated using torch.nn.BatchNorm2d().
  runningMean(0) = 16.1792;
  runningMean(1) = 6.30667;
  runningVar(0) = 4276.5849;
  runningVar(1) = 202.595;

  CheckMatrices(runningMean, module1.TrainingMean(), 1e-3);
  CheckMatrices(runningVar, module1.TrainingVariance(), 1e-1);

  // Check correctness of running mean and variance when their
  // values are updated using cumulative average.
  runningMean(0) = 83.79166;
  runningMean(1) = 32.9166;
  runningVar(0) = 22164.1035;
  runningVar(1) = 1025.2227;

  CheckMatrices(runningMean, module2.TrainingMean(), 1e-3);
  CheckMatrices(runningVar, module2.TrainingVariance(), 1e-3);

  // Check backward function.
  module1.Backward(input, output, delta);

  deterministicOutput.clear();
  module1.Deterministic() = true;
  module1.Forward(input, deterministicOutput);

  result.clear();
  result << -0.06388436 << 6.524754114 << arma::endr
      << 1.799655281 << 0.44047968 << arma::endr
      << -0.07913291 << -0.04784981 << arma::endr
      << 0.5405045 << 3.4210097 << arma::endr
      << 7.2851023 << -0.1620577 << arma::endr
      << -0.37282639 << 2.7184474 << arma::endr;

  // Calculated using torch.nn.BatchNorm2d().
  CheckMatrices(result, deterministicOutput, 1e-1);
}

/**
 * Batch Normalization layer numerical gradient test.
 */
TEST_CASE("GradientBatchNormWithMiniBatchesTest", "[ANNLayerTest]")
{
  // Add function gradient instantiation.
  // To make this test robust, check it ten times.
  bool pass = false;
  for (size_t trial = 0; trial < 10; trial++)
  {
    struct GradientFunction
    {
      GradientFunction()
      {
        input = arma::randn(16, 1024);
        arma::mat target;
        target.ones(1, 1024);

        model = new FFN<NegativeLogLikelihood<>, NguyenWidrowInitialization>();
        model->Predictors() = input;
        model->Responses() = target;
        model->Add<IdentityLayer<>>();
        model->Add<Convolution<>>(1, 2, 3, 3, 1, 1, 0, 0, 4, 4);
        model->Add<BatchNorm<>>(2);
        model->Add<Linear<>>(2 * 2 * 2, 2);
        model->Add<LogSoftMax<>>();
      }

      ~GradientFunction()
      {
        delete model;
      }

      double Gradient(arma::mat& gradient) const
      {
        double error = model->Evaluate(model->Parameters(), 0, 1024, false);
        model->Gradient(model->Parameters(), 0, gradient, 1024);
        return error;
      }

      arma::mat& Parameters() { return model->Parameters(); }

      FFN<NegativeLogLikelihood<>, NguyenWidrowInitialization>* model;
      arma::mat input, target;
    } function;

    double gradient = CheckGradient(function);
    if (gradient < 1e-1)
    {
      pass = true;
      break;
    }
  }

  REQUIRE(pass);
}

TEST_CASE("ConvolutionLayerTestCase", "[ANNLayerTest]")
{
  arma::mat input, output;

  // The input test matrix is of the form 3 x 2 x 4 x 1 where
  // number of images are 3 and number of feature maps are 2.
  input = arma::mat(8, 3);
  input << 1 << 446 << 42 << arma::endr
      << 2 << 16 << 63 << arma::endr
      << 3 << 13 << 63 << arma::endr
      << 4 << 21 << 21 << arma::endr
      << 1 << 13 << 11 << arma::endr
      << 32 << 45 << 42 << arma::endr
      << 22 << 16 << 63 << arma::endr
      << 32 << 13 << 42 << arma::endr;

  Convolution<> layer(2, 4, 1, 1, 1, 1, 0, 0, 4, 1);
  layer.Reset();

  // Set weights to 1.0 and bias to 0.0.
  layer.Parameters().zeros();
  arma::mat weight(2 * 4, 1);
  weight.fill(1.0);
  layer.Parameters().submat(arma::span(0, 2 * 4 - 1), arma::span()) = weight;
  layer.Forward(input, output);

  // Value calculated using torch.nn.Conv2d().
  REQUIRE(arma::accu(output) == 4108);

  // Set bias to one.
  layer.Parameters().fill(1.0);
  layer.Forward(input, output);

  // Value calculated using torch.nn.Conv2d().
  REQUIRE(arma::accu(output) == 4156);
}

TEST_CASE("BatchNormDeterministicTest", "[ANNLayerTest]")
{
  FFN<> module;
  module.Add<BatchNorm<>>(2, 1e-5, false);
  module.Add<LogSoftMax<>>();

  arma::mat input(4, 3), output;
  module.ResetParameters();

  // The model should switch to Deterministic mode for predicting.
  module.Predict(input, output);
  REQUIRE(boost::get<BatchNorm<>*>(module.Model()[0])->Deterministic() == true);

  output.ones();
  module.Train(input, output);
  // The model should switch to training mode for predicting.
  REQUIRE(boost::get<BatchNorm<>*>(module.Model()[0])->Deterministic() == 0);
}

/**
 * Linear module weight initialization test.
 */
TEST_CASE("LinearLayerWeightInitializationTest", "[ANNLayerTest]")
{
  size_t inSize = 10, outSize = 4;
  Linear<> linear = Linear<>(inSize, outSize);
  linear.Reset();
  RandomInitialization().Initialize(linear.Weight());
  linear.Bias().ones();

  REQUIRE(std::equal(linear.Weight().begin(),
      linear.Weight().end(), linear.Parameters().begin()));

  REQUIRE(std::equal(linear.Bias().begin(),
      linear.Bias().end(), linear.Parameters().begin() + inSize * outSize));

  REQUIRE(linear.Weight().n_rows == outSize);
  REQUIRE(linear.Weight().n_cols == inSize);
  REQUIRE(linear.Bias().n_rows == outSize);
  REQUIRE(linear.Bias().n_cols == 1);
  REQUIRE(linear.Parameters().n_rows == inSize * outSize + outSize);
}

/**
 * Atrous Convolution module weight initialization test.
 */
TEST_CASE("AtrousConvolutionLayerWeightInitializationTest", "[ANNLayerTest]")
{
  size_t inSize = 2, outSize = 3;
  size_t kernelWidth = 4, kernelHeight = 5;
  AtrousConvolution<> module = AtrousConvolution<>(inSize, outSize,
      kernelWidth, kernelHeight, 6, 7, std::make_tuple(8, 9),
      std::make_tuple(10, 11), 12, 13, 14, 15);
  module.Reset();
  RandomInitialization().Initialize(module.Weight());
  module.Bias().ones();

  REQUIRE(std::equal(module.Weight().begin(),
      module.Weight().end(), module.Parameters().begin()));

  REQUIRE(std::equal(module.Bias().begin(),
      module.Bias().end(), module.Parameters().end() - outSize));

  REQUIRE(module.Weight().n_rows == kernelWidth);
  REQUIRE(module.Weight().n_cols == kernelHeight);
  REQUIRE(module.Weight().n_slices == inSize * outSize);
  REQUIRE(module.Bias().n_rows == outSize);
  REQUIRE(module.Bias().n_cols == 1);
  REQUIRE(module.Parameters().n_rows
      == (outSize * inSize * kernelWidth * kernelHeight) + outSize);
}

/**
 * Convolution module weight initialization test.
 */
TEST_CASE("ConvolutionLayerWeightInitializationTest", "[ANNLayerTest]")
{
  size_t inSize = 2, outSize = 3;
  size_t kernelWidth = 4, kernelHeight = 5;
  Convolution<> module = Convolution<>(inSize, outSize,
      kernelWidth, kernelHeight, 6, 7, std::tuple<size_t, size_t>(8, 9),
      std::tuple<size_t, size_t>(10, 11), 12, 13, "none");
  module.Reset();
  RandomInitialization().Initialize(module.Weight());
  module.Bias().ones();

  REQUIRE(std::equal(module.Weight().begin(),
      module.Weight().end(), module.Parameters().begin()));

  REQUIRE(std::equal(module.Bias().begin(),
      module.Bias().end(), module.Parameters().end() - outSize));

  REQUIRE(module.Weight().n_rows == kernelWidth);
  REQUIRE(module.Weight().n_cols == kernelHeight);
  REQUIRE(module.Weight().n_slices == inSize * outSize);
  REQUIRE(module.Bias().n_rows == outSize);
  REQUIRE(module.Bias().n_cols == 1);
  REQUIRE(module.Parameters().n_rows
      == (outSize * inSize * kernelWidth * kernelHeight) + outSize);
}

/**
 * Transposed Convolution module weight initialization test.
 */
TEST_CASE("TransposedConvolutionWeightInitializationTest", "[ANNLayerTest]")
{
  size_t inSize = 3, outSize = 3;
  size_t kernelWidth = 4, kernelHeight = 4;
  TransposedConvolution<> module = TransposedConvolution<>(inSize, outSize,
      kernelWidth, kernelHeight, 1, 1, 1, 1, 5, 5, 6, 6);
  module.Reset();
  RandomInitialization().Initialize(module.Weight());
  module.Bias().ones();

  REQUIRE(std::equal(module.Weight().begin(),
      module.Weight().end(), module.Parameters().begin()));

  REQUIRE(std::equal(module.Bias().begin(),
      module.Bias().end(), module.Parameters().end() - outSize));

  REQUIRE(module.Weight().n_rows == kernelWidth);
  REQUIRE(module.Weight().n_cols == kernelHeight);
  REQUIRE(module.Weight().n_slices == inSize * outSize);
  REQUIRE(module.Bias().n_rows == outSize);
  REQUIRE(module.Bias().n_cols == 1);
  REQUIRE(module.Parameters().n_rows
      == (outSize * inSize * kernelWidth * kernelHeight) + outSize);
}

/**
<<<<<<< HEAD
 * Simple Test for PixelShuffle layer.
 */
TEST_CASE("PixelShuffleLayerTest", "[ANNLayerTest]")
{
  arma::mat input1, output1, gy1, g1, outputExpected1, gExpected1;
  arma::mat input2, output2, gy2, g2, outputExpected2, gExpected2;
  PixelShuffle<> module1(2, 2, 2, 4);
  PixelShuffle<> module2(2, 2, 2, 4);

  // Input is a single image, of size (2,2) and having 4 channels.
  input1 << 1 << 3 << 2 << 4 << 0 << 0 << 0 << 0 << 0 << 0 << 0 << 0 << 0 << 0
      << 0 << 0 << arma::endr;
  gy1 << 1 << 5 << 9 << 13 << 2 << 6 << 10 << 14 << 3 << 7 << 11 << 15 << 4 << 8
      << 12 << 16 << arma::endr;

  // Calculated using torch.nn.PixelShuffle().
  outputExpected1 << 1 << 0 << 3 << 0 << 0 << 0 << 0 << 0 << 2 << 0 << 4 << 0
      << 0 << 0 << 0 << 0 << arma::endr;
  gExpected1 << 1 << 9 << 3 << 11 << 5 << 13 << 7 << 15 << 2 << 10 << 4 << 12
      << 6 << 14 << 8 << 16 << arma::endr;

  input1 = input1.t();
  outputExpected1 = outputExpected1.t();
  gy1 = gy1.t();
  gExpected1 = gExpected1.t();

  // Check the Forward pass of the layer.
  module1.Forward(input1, output1);
  CheckMatrices(output1, outputExpected1);

  // Check the Backward pass of the layer.
  module1.Backward(input1, gy1, g1);
  CheckMatrices(g1, gExpected1);

  // Input is a batch of 2 images, each of size (2,2) and having 4 channels.
  input2 << 1 << 3 << 2 << 4 << 0 << 0 << 0 << 0 << 0 << 0 << 0 << 0 << 0 << 0
      << 0 << 0 << arma::endr << 5 << 7 << 6 << 8 << 0 << 0 << 0 << 0 << 0 << 0
      << 0 << 0 << 0 << 0 << 0 << 0 << arma::endr;
  gy2 << 1 << 5 << 9 << 13 << 2 << 6 << 10 << 14 << 3 << 7 << 11 << 15 << 4 << 8
      << 12 << 16 << arma::endr << 17 << 21 << 25 << 29 << 18 << 22 << 26 << 30
      << 19 << 23 << 27 << 31 << 20 << 24 << 28 << 32 << arma::endr;

  // Calculated using torch.nn.PixelShuffle().
  outputExpected2 << 1 << 0 << 3 << 0 << 0 << 0 << 0 << 0 << 2 << 0 << 4 << 0
      << 0 << 0 << 0 << 0 << arma::endr << 5 << 0 << 7 << 0 << 0 << 0 << 0 << 0
      << 6 << 0 << 8 << 0 << 0 << 0 << 0 << 0 << arma::endr;
  gExpected2 << 1 << 9 << 3 << 11 << 5 << 13 << 7 << 15 << 2 << 10 << 4 << 12
      << 6 << 14 << 8 << 16 << arma::endr << 17 << 25 << 19 << 27 << 21 << 29
      << 23 << 31 << 18 << 26 << 20 << 28 << 22 << 30 << 24 << 32 << arma::endr;

  input2 = input2.t();
  outputExpected2 = outputExpected2.t();
  gy2 = gy2.t();
  gExpected2 = gExpected2.t();

  // Check the Forward pass of the layer.
  module2.Forward(input2, output2);
  CheckMatrices(output2, outputExpected2);

  // Check the Backward pass of the layer.
  module2.Backward(input2, gy2, g2);
  CheckMatrices(g2, gExpected2);
}

/**
 * Test that the function that can access the parameters of the
 * PixelShuffle layer works.
 */
TEST_CASE("PixelShuffleLayerParametersTest", "[ANNLayerTest]")
{
  // Create the layer using the empty constructor.
  PixelShuffle<> layer;

  // Set the different input parameters of the layer.
  layer.UpscaleFactor() = 2;
  layer.InputHeight() = 2;
  layer.InputWidth() = 2;
  layer.InputChannels() = 4;

  // Make sure we can get the parameters successfully.
  REQUIRE(layer.UpscaleFactor() == 2);
  REQUIRE(layer.InputHeight() == 2);
  REQUIRE(layer.InputWidth() == 2);
  REQUIRE(layer.InputChannels() == 4);

  arma::mat input, output;
  // Input is a batch of 2 images, each of size (2,2) and having 4 channels.
  input << 1 << 3 << 2 << 4 << 0 << 0 << 0 << 0 << 0 << 0 << 0 << 0 << 0 << 0
      << 0 << 0 << arma::endr << 5 << 7 << 6 << 8 << 0 << 0 << 0 << 0 << 0 << 0
      << 0 << 0 << 0 << 0 << 0 << 0 << arma::endr;
  input = input.t();
  layer.Forward(input, output);

  // Check whether output parameters are returned correctly.
  REQUIRE(layer.OutputHeight() == 4);
  REQUIRE(layer.OutputWidth() == 4);
  REQUIRE(layer.OutputChannels() == 1);
=======
 * Simple Positional Encoding layer test.
 */
TEST_CASE("SimplePositionalEncodingTest", "[ANNLayerTest]")
{
  const size_t seqLength = 5;
  const size_t embedDim = 4;
  const size_t batchSize = 2;

  arma::mat input = arma::randu(embedDim * seqLength, batchSize);
  arma::mat gy = 0.01 * arma::randu(embedDim * seqLength, batchSize);
  arma::mat output, g;

  PositionalEncoding<> module(embedDim, seqLength);

  // Check Forward function.
  module.Forward(input, output);
  arma::mat pe = output - input;
  CheckMatrices(arma::mean(pe, 1), module.Encoding());

  // Check Backward function.
  module.Backward(input, gy, g);
  REQUIRE(std::equal(gy.begin(), gy.end(), g.begin()));
}

/**
 * Jacobian test for Positional Encoding layer.
 */
TEST_CASE("JacobianPositionalEncodingTest", "[ANNLayerTest]")
{
  for (size_t i = 0; i < 5; ++i)
  {
    const size_t embedDim = 4;
    const size_t seqLength = math::RandInt(5, 10);
    arma::mat input;
    input.set_size(embedDim * seqLength, 1);

    PositionalEncoding<> module(embedDim, seqLength);

    double error = JacobianTest(module, input);
    REQUIRE(error <= 1e-5);
  }
}

/**
 * Simple Multihead Attention test.
 */
TEST_CASE("SimpleMultiheadAttentionTest", "[ANNLayerTest]")
{
  size_t tLen = 5;
  size_t sLen = tLen;
  size_t embedDim = 4;
  size_t numHeads = 2;
  size_t bsz = 3;

  arma::mat query = 0.1 * arma::randu(embedDim * tLen, bsz);
  arma::mat output;

  arma::mat attnMask = arma::zeros(tLen, sLen);
  for (size_t i = 0; i < tLen; ++i)
  {
    for (size_t j = 0; j < sLen; ++j)
    {
      if (i < j)
        attnMask(i, j) = std::numeric_limits<double>::lowest();
    }
  }

  arma::mat keyPaddingMask = arma::zeros(1, sLen);
  keyPaddingMask(sLen - 1) = std::numeric_limits<double>::lowest();

  MultiheadAttention<> module(tLen, sLen, embedDim, numHeads);
  module.AttentionMask() = attnMask;
  module.KeyPaddingMask() = keyPaddingMask;
  module.Reset();
  module.Parameters().randu();

  // Forward test.
  arma::mat input = arma::join_cols(arma::join_cols(query, query), query);

  module.Forward(input, output);
  REQUIRE(output.n_rows == embedDim * tLen);
  REQUIRE(output.n_cols == bsz);

  // Backward test.
  arma::mat gy = 0.01 * arma::randu(embedDim * tLen, bsz);
  arma::mat g;
  module.Backward(input, gy, g);
  REQUIRE(g.n_rows == input.n_rows);
  REQUIRE(g.n_cols == input.n_cols);

  // Gradient test.
  arma::mat error = 0.05 * arma::randu(embedDim * tLen, bsz);
  arma::mat gradient;
  module.Gradient(input, error, gradient);
  REQUIRE(gradient.n_rows == module.Parameters().n_rows);
  REQUIRE(gradient.n_cols == module.Parameters().n_cols);
}

/**
 * Jacobian MultiheadAttention module test.
 */
TEST_CASE("JacobianMultiheadAttentionTest", "[ANNLayerTest]")
{
  // Check when query = key = value.
  for (size_t i = 0; i < 5; ++i)
  {
    const size_t tgtSeqLen = 2;
    const size_t embedDim = 4;
    const size_t nHeads = 2;
    const size_t batchSize = 1;

    arma::mat query = arma::randu(embedDim * tgtSeqLen, batchSize);
    arma::mat input = arma::join_cols(arma::join_cols(query, query), query);

    MultiheadAttention<> module(tgtSeqLen, tgtSeqLen, embedDim, nHeads);
    module.Parameters().randu();

    double error = CustomJacobianTest(module, input);
    REQUIRE(error <= 1e-5);
  }

  // Check when key = value.
  for (size_t i = 0; i < 5; ++i)
  {
    const size_t tgtSeqLen = 2;
    const size_t srcSeqLen = math::RandInt(2, 5);
    const size_t embedDim = 4;
    const size_t nHeads = 2;
    const size_t batchSize = 1;

    arma::mat query = arma::randu(embedDim * tgtSeqLen, batchSize);
    arma::mat key = 0.091 * arma::randu(embedDim * srcSeqLen, batchSize);
    arma::mat input = arma::join_cols(arma::join_cols(query, key), key);

    MultiheadAttention<> module(tgtSeqLen, srcSeqLen, embedDim, nHeads);
    module.Parameters().randu();

    double error = CustomJacobianTest(module, input);
    REQUIRE(error <= 1e-5);
  }

  // Check when query, key and value are not same.
  for (size_t i = 0; i < 5; ++i)
  {
    const size_t tgtSeqLen = 2;
    const size_t srcSeqLen = math::RandInt(2, 5);
    const size_t embedDim = 4;
    const size_t nHeads = 2;
    const size_t batchSize = 1;

    arma::mat query = arma::randu(embedDim * tgtSeqLen, batchSize);
    arma::mat key = 0.091 * arma::randu(embedDim * srcSeqLen, batchSize);
    arma::mat value = 0.045 * arma::randu(embedDim * srcSeqLen, batchSize);
    arma::mat input = arma::join_cols(arma::join_cols(query, key), value);

    MultiheadAttention<> module(tgtSeqLen, srcSeqLen, embedDim, nHeads);
    module.Parameters().randu();

    double error = JacobianTest(module, input);
    REQUIRE(error <= 1e-5);
  }
}

/**
 * Numerical gradient test for MultiheadAttention layer.
 */
TEST_CASE("GradientMultiheadAttentionTest", "[ANNLayerTest]")
{
  struct GradientFunction
  {
    GradientFunction()
    {
      input = arma::randu(embedDim * (tgtSeqLen + 2 * srcSeqLen), batchSize);
      target = arma::zeros(vocabSize, batchSize);
      for (size_t i = 0; i < target.n_elem; ++i)
      {
        const size_t label = mlpack::math::RandInt(1, vocabSize);
        target(i) = label;
      }

      attnMask = arma::zeros(tgtSeqLen, srcSeqLen);
      for (size_t i = 0; i < tgtSeqLen; ++i)
      {
        for (size_t j = 0; j < srcSeqLen; ++j)
        {
          if (i < j)
            attnMask(i, j) = std::numeric_limits<double>::lowest();
        }
      }

      keyPaddingMask = arma::zeros(1, srcSeqLen);
      keyPaddingMask(srcSeqLen - 1) = std::numeric_limits<double>::lowest();

      model = new FFN<NegativeLogLikelihood<>, XavierInitialization>();
      model->Predictors() = input;
      model->Responses() = target;
      attnModule = new MultiheadAttention<>(tgtSeqLen, srcSeqLen,
          embedDim, nHeads);
      attnModule->AttentionMask() = attnMask;
      attnModule->KeyPaddingMask() = keyPaddingMask;
      model->Add(attnModule);
      model->Add<Linear<>>(embedDim * tgtSeqLen, vocabSize);
      model->Add<LogSoftMax<>>();
    }

    ~GradientFunction()
    {
      delete model;
    }

    double Gradient(arma::mat& gradient) const
    {
      double error = model->Evaluate(model->Parameters(), 0, batchSize);
      model->Gradient(model->Parameters(), 0, gradient, batchSize);
      return error;
    }

    arma::mat& Parameters() { return model->Parameters(); }

    FFN<NegativeLogLikelihood<>, XavierInitialization>* model;
    MultiheadAttention<>* attnModule;

    arma::mat input, target, attnMask, keyPaddingMask;
    const size_t tgtSeqLen = 2;
    const size_t srcSeqLen = 2;
    const size_t embedDim = 4;
    const size_t nHeads = 2;
    const size_t vocabSize = 5;
    const size_t batchSize = 2;
  } function;

  REQUIRE(CheckGradient(function) <= 1e-06);
>>>>>>> 9855128c
}<|MERGE_RESOLUTION|>--- conflicted
+++ resolved
@@ -4397,7 +4397,6 @@
 }
 
 /**
-<<<<<<< HEAD
  * Simple Test for PixelShuffle layer.
  */
 TEST_CASE("PixelShuffleLayerTest", "[ANNLayerTest]")
@@ -4495,7 +4494,9 @@
   REQUIRE(layer.OutputHeight() == 4);
   REQUIRE(layer.OutputWidth() == 4);
   REQUIRE(layer.OutputChannels() == 1);
-=======
+}
+
+/**
  * Simple Positional Encoding layer test.
  */
 TEST_CASE("SimplePositionalEncodingTest", "[ANNLayerTest]")
@@ -4728,5 +4729,4 @@
   } function;
 
   REQUIRE(CheckGradient(function) <= 1e-06);
->>>>>>> 9855128c
 }