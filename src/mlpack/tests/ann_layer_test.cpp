/**
 * @file tests/ann_layer_test.cpp
 * @author Marcus Edel
 * @author Praveen Ch
 *
 * Tests the ann layer modules.
 *
 * mlpack is free software; you may redistribute it and/or modify it under the
 * terms of the 3-clause BSD license.  You should have received a copy of the
 * 3-clause BSD license along with mlpack.  If not, see
 * http://www.opensource.org/licenses/BSD-3-Clause for more information.
 */
#include <mlpack/core.hpp>

#include <mlpack/methods/ann/layer/layer.hpp>
#include <mlpack/methods/ann/layer/layer_types.hpp>
#include <mlpack/methods/ann/init_rules/random_init.hpp>
#include <mlpack/methods/ann/init_rules/glorot_init.hpp>
#include <mlpack/methods/ann/init_rules/const_init.hpp>
#include <mlpack/methods/ann/init_rules/nguyen_widrow_init.hpp>
#include <mlpack/methods/ann/loss_functions/mean_squared_error.hpp>
#include <mlpack/methods/ann/loss_functions/cross_entropy_error.hpp>
#include <mlpack/methods/ann/ffn.hpp>
#include <mlpack/methods/ann/rnn.hpp>

#include "test_catch_tools.hpp"
#include "catch.hpp"
#include "ann_test_tools.hpp"
#include "serialization_catch.hpp"

using namespace mlpack;
using namespace mlpack::ann;

/**
 * Simple add module test.
 */
TEST_CASE("SimpleAddLayerTest", "[ANNLayerTest]")
{
  arma::mat output, input, delta;
  Add<> module(10);
  module.Parameters().randu();

  // Test the Forward function.
  input = arma::zeros(10, 1);
  module.Forward(input, output);
  REQUIRE(arma::accu(module.Parameters()) == arma::accu(output));

  // Test the Backward function.
  module.Backward(input, output, delta);
  REQUIRE(arma::accu(output) == arma::accu(delta));

  // Test the forward function.
  input = arma::ones(10, 1);
  module.Forward(input, output);
  REQUIRE(10 + arma::accu(module.Parameters()) ==
      Approx(arma::accu(output)).epsilon(1e-5));

  // Test the backward function.
  module.Backward(input, output, delta);
  REQUIRE(arma::accu(output) == Approx(arma::accu(delta)).epsilon(1e-5));
}

/**
 * Jacobian add module test.
 */
TEST_CASE("JacobianAddLayerTest", "[ANNLayerTest]")
{
  for (size_t i = 0; i < 5; ++i)
  {
    const size_t elements = math::RandInt(2, 1000);
    arma::mat input;
    input.set_size(elements, 1);

    Add<> module(elements);
    module.Parameters().randu();

    double error = JacobianTest(module, input);
    REQUIRE(error <= 1e-5);
  }
}

/**
 * Add layer numerical gradient test.
 */
TEST_CASE("GradientAddLayerTest", "[ANNLayerTest]")
{
  // Add function gradient instantiation.
  struct GradientFunction
  {
    GradientFunction()
    {
      input = arma::randu(10, 1);
      target = arma::mat("1");

      model = new FFN<NegativeLogLikelihood<>, NguyenWidrowInitialization>();
      model->Predictors() = input;
      model->Responses() = target;
      model->Add<IdentityLayer<> >();
      model->Add<Linear<> >(10, 10);
      model->Add<Add<> >(10);
      model->Add<LogSoftMax<> >();
    }

    ~GradientFunction()
    {
      delete model;
    }

    double Gradient(arma::mat& gradient) const
    {
      double error = model->Evaluate(model->Parameters(), 0, 1);
      model->Gradient(model->Parameters(), 0, gradient, 1);
      return error;
    }

    arma::mat& Parameters() { return model->Parameters(); }

    FFN<NegativeLogLikelihood<>, NguyenWidrowInitialization>* model;
    arma::mat input, target;
  } function;

  REQUIRE(CheckGradient(function) <= 1e-4);
}

/**
 * Test that the function that can access the outSize parameter of
 * the Add layer works.
 */
TEST_CASE("AddLayerParametersTest", "[ANNLayerTest]")
{
  // Parameter : outSize.
  Add<> layer(7);

  // Make sure we can get the parameter successfully.
  REQUIRE(layer.OutputSize() == 7);
}

/**
 * Simple constant module test.
 */
TEST_CASE("SimpleConstantLayerTest", "[ANNLayerTest]")
{
  arma::mat output, input, delta;
  Constant<> module(10, 3.0);

  // Test the Forward function.
  input = arma::zeros(10, 1);
  module.Forward(input, output);
  REQUIRE(arma::accu(output) == 30.0);

  // Test the Backward function.
  module.Backward(input, output, delta);
  REQUIRE(arma::accu(delta) == 0);

  // Test the forward function.
  input = arma::ones(10, 1);
  module.Forward(input, output);
  REQUIRE(arma::accu(output) == 30.0);

  // Test the backward function.
  module.Backward(input, output, delta);
  REQUIRE(arma::accu(delta) == 0);
}

/**
 * Jacobian constant module test.
 */
TEST_CASE("JacobianConstantLayerTest", "[ANNLayerTest]")
{
  for (size_t i = 0; i < 5; ++i)
  {
    const size_t elements = math::RandInt(2, 1000);
    arma::mat input;
    input.set_size(elements, 1);

    Constant<> module(elements, 1.0);

    double error = JacobianTest(module, input);
    REQUIRE(error <= 1e-5);
  }
}

/**
 * Test that the function that can access the outSize parameter of the
 * Constant layer works.
 */
TEST_CASE("ConstantLayerParametersTest", "[ANNLayerTest]")
{
  // Parameter : outSize.
  Constant<> layer(7);

  // Make sure we can get the parameter successfully.
  REQUIRE(layer.OutSize() == 7);
}

/**
 * Simple dropout module test.
 */
TEST_CASE("SimpleDropoutLayerTest", "[ANNLayerTest]")
{
  // Initialize the probability of setting a value to zero.
  const double p = 0.2;

  // Initialize the input parameter.
  arma::mat input(1000, 1);
  input.fill(1 - p);

  Dropout<> module(p);
  module.Deterministic() = false;

  // Test the Forward function.
  arma::mat output;
  module.Forward(input, output);
  REQUIRE(arma::as_scalar(arma::abs(arma::mean(output) - (1 - p))) <= 0.05);

  // Test the Backward function.
  arma::mat delta;
  module.Backward(input, input, delta);
  REQUIRE(arma::as_scalar(arma::abs(arma::mean(delta) - (1 - p))) <= 0.05);

  // Test the Forward function.
  module.Deterministic() = true;
  module.Forward(input, output);
  REQUIRE(arma::accu(input) == arma::accu(output));
}

/**
 * Perform dropout x times using ones as input, sum the number of ones and
 * validate that the layer is producing approximately the correct number of
 * ones.
 */
TEST_CASE("DropoutProbabilityTest", "[ANNLayerTest]")
{
  arma::mat input = arma::ones(1500, 1);
  const size_t iterations = 10;

  double probability[5] = { 0.1, 0.3, 0.4, 0.7, 0.8 };
  for (size_t trial = 0; trial < 5; ++trial)
  {
    double nonzeroCount = 0;
    for (size_t i = 0; i < iterations; ++i)
    {
      Dropout<> module(probability[trial]);
      module.Deterministic() = false;

      arma::mat output;
      module.Forward(input, output);

      // Return a column vector containing the indices of elements of X that
      // are non-zero, we just need the number of non-zero values.
      arma::uvec nonzero = arma::find(output);
      nonzeroCount += nonzero.n_elem;
    }
    const double expected = input.n_elem * (1 - probability[trial]) *
        iterations;
    const double error = fabs(nonzeroCount - expected) / expected;

    REQUIRE(error <= 0.15);
  }
}

/*
 * Perform dropout with probability 1 - p where p = 0, means no dropout.
 */
TEST_CASE("NoDropoutTest", "[ANNLayerTest]")
{
  arma::mat input = arma::ones(1500, 1);
  Dropout<> module(0);
  module.Deterministic() = false;

  arma::mat output;
  module.Forward(input, output);

  REQUIRE(arma::accu(output) == arma::accu(input));
}

/*
 * Perform test to check whether mean and variance remain nearly same
 * after AlphaDropout.
 */
TEST_CASE("SimpleAlphaDropoutLayerTest", "[ANNLayerTest]")
{
  // Initialize the probability of setting a value to alphaDash.
  const double p = 0.2;

  // Initialize the input parameter having a mean nearabout 0
  // and variance nearabout 1.
  arma::mat input = arma::randn<arma::mat>(1000, 1);

  AlphaDropout<> module(p);
  module.Deterministic() = false;

  // Test the Forward function when training phase.
  arma::mat output;
  module.Forward(input, output);
  // Check whether mean remains nearly same.
  REQUIRE(arma::as_scalar(arma::abs(arma::mean(input) - arma::mean(output))) <=
      0.1);

  // Check whether variance remains nearly same.
  REQUIRE(arma::as_scalar(arma::abs(arma::var(input) - arma::var(output))) <=
      0.1);

  // Test the Backward function when training phase.
  arma::mat delta;
  module.Backward(input, input, delta);
  REQUIRE(arma::as_scalar(arma::abs(arma::mean(delta) - 0)) <= 0.05);

  // Test the Forward function when testing phase.
  module.Deterministic() = true;
  module.Forward(input, output);
  REQUIRE(arma::accu(input) == arma::accu(output));
}

/**
 * Perform AlphaDropout x times using ones as input, sum the number of ones
 * and validate that the layer is producing approximately the correct number
 * of ones.
 */
TEST_CASE("AlphaDropoutProbabilityTest", "[ANNLayerTest]")
{
  arma::mat input = arma::ones(1500, 1);
  const size_t iterations = 10;

  double probability[5] = { 0.1, 0.3, 0.4, 0.7, 0.8 };
  for (size_t trial = 0; trial < 5; ++trial)
  {
    double nonzeroCount = 0;
    for (size_t i = 0; i < iterations; ++i)
    {
      AlphaDropout<> module(probability[trial]);
      module.Deterministic() = false;

      arma::mat output;
      module.Forward(input, output);

      // Return a column vector containing the indices of elements of X
      // that are not alphaDash, we just need the number of
      // nonAlphaDash values.
      arma::uvec nonAlphaDash = arma::find(module.Mask());
      nonzeroCount += nonAlphaDash.n_elem;
    }

    const double expected = input.n_elem * (1-probability[trial]) * iterations;

    const double error = fabs(nonzeroCount - expected) / expected;

    REQUIRE(error <= 0.15);
  }
}

/**
 * Perform AlphaDropout with probability 1 - p where p = 0,
 * means no AlphaDropout.
 */
TEST_CASE("NoAlphaDropoutTest", "[ANNLayerTest]")
{
  arma::mat input = arma::ones(1500, 1);
  AlphaDropout<> module(0);
  module.Deterministic() = false;

  arma::mat output;
  module.Forward(input, output);

  REQUIRE(arma::accu(output) == arma::accu(input));
}

/**
 * Simple linear module test.
 */
TEST_CASE("SimpleLinearLayerTest", "[ANNLayerTest]")
{
  arma::mat output, input, delta;
  Linear<> module(10, 10);
  module.Parameters().randu();
  module.Reset();

  // Test the Forward function.
  input = arma::zeros(10, 1);
  module.Forward(input, output);
  REQUIRE(arma::accu(module.Parameters().submat(100,
          0, module.Parameters().n_elem - 1, 0)) ==
          Approx(arma::accu(output)).epsilon(1e-5));

  // Test the Backward function.
  module.Backward(input, input, delta);
  REQUIRE(arma::accu(delta) == 0);
}

/**
 * Jacobian linear module test.
 */
TEST_CASE("JacobianLinearLayerTest", "[ANNLayerTest]")
{
  for (size_t i = 0; i < 5; ++i)
  {
    const size_t inputElements = math::RandInt(2, 1000);
    const size_t outputElements = math::RandInt(2, 1000);

    arma::mat input;
    input.set_size(inputElements, 1);

    Linear<> module(inputElements, outputElements);
    module.Parameters().randu();

    double error = JacobianTest(module, input);
    REQUIRE(error <= 1e-5);
  }
}

/**
 * Linear layer numerical gradient test.
 */
TEST_CASE("GradientLinearLayerTest", "[ANNLayerTest]")
{
  // Linear function gradient instantiation.
  struct GradientFunction
  {
    GradientFunction()
    {
      input = arma::randu(10, 1);
      target = arma::mat("1");

      model = new FFN<NegativeLogLikelihood<>, NguyenWidrowInitialization>();
      model->Predictors() = input;
      model->Responses() = target;
      model->Add<IdentityLayer<> >();
      model->Add<Linear<> >(10, 10);
      model->Add<Linear<> >(10, 2);
      model->Add<LogSoftMax<> >();
    }

    ~GradientFunction()
    {
      delete model;
    }

    double Gradient(arma::mat& gradient) const
    {
      double error = model->Evaluate(model->Parameters(), 0, 1);
      model->Gradient(model->Parameters(), 0, gradient, 1);
      return error;
    }

    arma::mat& Parameters() { return model->Parameters(); }

    FFN<NegativeLogLikelihood<>, NguyenWidrowInitialization>* model;
    arma::mat input, target;
  } function;

  REQUIRE(CheckGradient(function) <= 1e-4);
}

/**
 * Simple noisy linear module test.
 */
TEST_CASE("SimpleNoisyLinearLayerTest", "[ANNLayerTest]")
{
  arma::mat output, input, delta;
  NoisyLinear<> module(10, 10);
  module.Parameters().randu();
  module.Reset();

  // Test the Backward function.
  module.Backward(input, input, delta);
  REQUIRE(arma::accu(delta) == 0);
}

/**
 * Jacobian noisy linear module test.
 */
TEST_CASE("JacobianNoisyLinearLayerTest", "[ANNLayerTest]")
{
  const size_t inputElements = math::RandInt(2, 1000);
  const size_t outputElements = math::RandInt(2, 1000);

  arma::mat input;
  input.set_size(inputElements, 1);

  NoisyLinear<> module(inputElements, outputElements);
  module.Parameters().randu();

  double error = JacobianTest(module, input);
  REQUIRE(error <= 1e-5);
}

/**
 * Noisy Linear layer numerical gradient test.
 */
TEST_CASE("GradientNoisyLinearLayerTest", "[ANNLayerTest]")
{
  // Noisy linear function gradient instantiation.
  struct GradientFunction
  {
    GradientFunction()
    {
      input = arma::randu(10, 1);
      target = arma::mat("1");

      model = new FFN<NegativeLogLikelihood<>, NguyenWidrowInitialization>();
      model->Predictors() = input;
      model->Responses() = target;
      model->Add<IdentityLayer<> >();
      model->Add<NoisyLinear<> >(10, 10);
      model->Add<NoisyLinear<> >(10, 2);
      model->Add<LogSoftMax<> >();
    }

    ~GradientFunction()
    {
      delete model;
    }

    double Gradient(arma::mat& gradient) const
    {
      double error = model->Evaluate(model->Parameters(), 0, 1);
      model->Gradient(model->Parameters(), 0, gradient, 1);
      return error;
    }

    arma::mat& Parameters() { return model->Parameters(); }

    FFN<NegativeLogLikelihood<>, NguyenWidrowInitialization>* model;
    arma::mat input, target;
  } function;

  REQUIRE(CheckGradient(function) <= 1e-4);
}

/**
 * Simple linear no bias module test.
 */
TEST_CASE("SimpleLinearNoBiasLayerTest", "[ANNLayerTest]")
{
  arma::mat output, input, delta;
  LinearNoBias<> module(10, 10);
  module.Parameters().randu();
  module.Reset();

  // Test the Forward function.
  input = arma::zeros(10, 1);
  module.Forward(input, output);
  REQUIRE(0 == arma::accu(output));

  // Test the Backward function.
  module.Backward(input, input, delta);
  REQUIRE(arma::accu(delta) == 0);
}

/**
 * Simple padding layer test.
 */
TEST_CASE("SimplePaddingLayerTest", "[ANNLayerTest]")
{
  arma::mat output, input, delta;
  Padding<> module(1, 2, 3, 4);

  // Test the Forward function.
  input = arma::randu(10, 1);
  module.Forward(input, output);
  REQUIRE(arma::accu(input) == arma::accu(output));
  REQUIRE(output.n_rows == input.n_rows + 3);
  REQUIRE(output.n_cols == input.n_cols + 7);

  // Test the Backward function.
  module.Backward(input, output, delta);
  CheckMatrices(delta, input);
}

/**
 * Jacobian linear no bias module test.
 */
TEST_CASE("JacobianLinearNoBiasLayerTest", "[ANNLayerTest]")
{
  for (size_t i = 0; i < 5; ++i)
  {
    const size_t inputElements = math::RandInt(2, 1000);
    const size_t outputElements = math::RandInt(2, 1000);

    arma::mat input;
    input.set_size(inputElements, 1);

    LinearNoBias<> module(inputElements, outputElements);
    module.Parameters().randu();

    double error = JacobianTest(module, input);
    REQUIRE(error <= 1e-5);
  }
}

/**
 * LinearNoBias layer numerical gradient test.
 */
TEST_CASE("GradientLinearNoBiasLayerTest", "[ANNLayerTest]")
{
  // LinearNoBias function gradient instantiation.
  struct GradientFunction
  {
    GradientFunction()
    {
      input = arma::randu(10, 1);
      target = arma::mat("1");

      model = new FFN<NegativeLogLikelihood<>, NguyenWidrowInitialization>();
      model->Predictors() = input;
      model->Responses() = target;
      model->Add<IdentityLayer<> >();
      model->Add<Linear<> >(10, 10);
      model->Add<LinearNoBias<> >(10, 2);
      model->Add<LogSoftMax<> >();
    }

    ~GradientFunction()
    {
      delete model;
    }

    double Gradient(arma::mat& gradient) const
    {
      double error = model->Evaluate(model->Parameters(), 0, 1);
      model->Gradient(model->Parameters(), 0, gradient, 1);
      return error;
    }

    arma::mat& Parameters() { return model->Parameters(); }

    FFN<NegativeLogLikelihood<>, NguyenWidrowInitialization>* model;
    arma::mat input, target;
  } function;

  REQUIRE(CheckGradient(function) <= 1e-4);
}

/**
 * Jacobian negative log likelihood module test.
 */
TEST_CASE("JacobianNegativeLogLikelihoodLayerTest", "[ANNLayerTest]")
{
  for (size_t i = 0; i < 5; ++i)
  {
    NegativeLogLikelihood<> module;
    const size_t inputElements = math::RandInt(5, 100);
    arma::mat input;
    RandomInitialization init(0, 1);
    init.Initialize(input, inputElements, 1);

    arma::mat target(1, 1);
    target(0) = math::RandInt(1, inputElements - 1);

    double error = JacobianPerformanceTest(module, input, target);
    REQUIRE(error <= 1e-5);
  }
}

/**
 * Jacobian LeakyReLU module test.
 */
TEST_CASE("JacobianLeakyReLULayerTest", "[ANNLayerTest]")
{
  for (size_t i = 0; i < 5; ++i)
  {
    const size_t inputElements = math::RandInt(2, 1000);

    arma::mat input;
    input.set_size(inputElements, 1);

    LeakyReLU<> module;

    double error = JacobianTest(module, input);
    REQUIRE(error <= 1e-5);
  }
}

/**
 * Jacobian FlexibleReLU module test.
 */
TEST_CASE("JacobianFlexibleReLULayerTest", "[ANNLayerTest]")
{
  for (size_t i = 0; i < 5; ++i)
  {
    const size_t inputElements = math::RandInt(2, 1000);

    arma::mat input;
    input.set_size(inputElements, 1);

    FlexibleReLU<> module;

    double error = JacobianTest(module, input);
    REQUIRE(error <= 1e-5);
  }
}

/**
 * Flexible ReLU layer numerical gradient test.
 */
TEST_CASE("GradientFlexibleReLULayerTest", "[ANNLayerTest]")
{
  // Add function gradient instantiation.
  struct GradientFunction
  {
    GradientFunction()
    {
      input = arma::randu(2, 1);
      target = arma::mat("1");

      model = new FFN<NegativeLogLikelihood<>, RandomInitialization>(
          NegativeLogLikelihood<>(), RandomInitialization(0.1, 0.5));

      model->Predictors() = input;
      model->Responses() = target;
      model->Add<Linear<> >(2, 2);
      model->Add<LinearNoBias<> >(2, 5);
      model->Add<FlexibleReLU<> >(0.05);
      model->Add<LogSoftMax<> >();
    }

    ~GradientFunction()
    {
      delete model;
    }

    double Gradient(arma::mat& gradient) const
    {
      double error = model->Evaluate(model->Parameters(), 0, 1);
      model->Gradient(model->Parameters(), 0, gradient, 1);
      return error;
    }

    arma::mat& Parameters() { return model->Parameters(); }

    FFN<NegativeLogLikelihood<>, RandomInitialization>* model;
    arma::mat input, target;
  } function;

  REQUIRE(CheckGradient(function) <= 1e-4);
}

/**
 * Jacobian MultiplyConstant module test.
 */
TEST_CASE("JacobianMultiplyConstantLayerTest", "[ANNLayerTest]")
{
  for (size_t i = 0; i < 5; ++i)
  {
    const size_t inputElements = math::RandInt(2, 1000);

    arma::mat input;
    input.set_size(inputElements, 1);

    MultiplyConstant<> module(3.0);

    double error = JacobianTest(module, input);
    REQUIRE(error <= 1e-5);
  }
}

/**
 * Jacobian HardTanH module test.
 */
TEST_CASE("JacobianHardTanHLayerTest", "[ANNLayerTest]")
{
  for (size_t i = 0; i < 5; ++i)
  {
    const size_t inputElements = math::RandInt(2, 1000);

    arma::mat input;
    input.set_size(inputElements, 1);

    HardTanH<> module;

    double error = JacobianTest(module, input);
    REQUIRE(error <= 1e-5);
  }
}

/**
 * Simple select module test.
 */
TEST_CASE("SimpleSelectLayerTest", "[ANNLayerTest]")
{
  arma::mat outputA, outputB, input, delta;

  input = arma::ones(10, 5);
  for (size_t i = 0; i < input.n_cols; ++i)
  {
    input.col(i) *= i;
  }

  // Test the Forward function.
  Select<> moduleA(3);
  moduleA.Forward(input, outputA);
  REQUIRE(30 == arma::accu(outputA));

  // Test the Forward function.
  Select<> moduleB(3, 5);
  moduleB.Forward(input, outputB);
  REQUIRE(15 == arma::accu(outputB));

  // Test the Backward function.
  moduleA.Backward(input, outputA, delta);
  REQUIRE(30 == arma::accu(delta));

  // Test the Backward function.
  moduleB.Backward(input, outputA, delta);
  REQUIRE(15 == arma::accu(delta));
}

/**
 * Test that the functions that can access the parameters of the
 * Select layer work.
 */
TEST_CASE("SelectLayerParametersTest", "[ANNLayerTest]")
{
  // Parameter order : index, elements.
  Select<> layer(3, 5);

  // Make sure we can get the parameters successfully.
  REQUIRE(layer.Index() == 3);
  REQUIRE(layer.NumElements() == 5);
}

/**
 * Simple join module test.
 */
TEST_CASE("SimpleJoinLayerTest", "[ANNLayerTest]")
{
  arma::mat output, input, delta;
  input = arma::ones(10, 5);

  // Test the Forward function.
  Join<> module;
  module.Forward(input, output);
  REQUIRE(50 == arma::accu(output));

  bool b = output.n_rows == 1 || output.n_cols == 1;
  REQUIRE(b == true);

  // Test the Backward function.
  module.Backward(input, output, delta);
  REQUIRE(50 == arma::accu(delta));

  b = delta.n_rows == input.n_rows && input.n_cols;
  REQUIRE(b == true);
}

/**
 * Simple add merge module test.
 */
TEST_CASE("SimpleAddMergeLayerTest", "[ANNLayerTest]")
{
  arma::mat output, input, delta;
  input = arma::ones(10, 1);

  for (size_t i = 0; i < 5; ++i)
  {
    AddMerge<> module(false, false);
    const size_t numMergeModules = math::RandInt(2, 10);
    for (size_t m = 0; m < numMergeModules; ++m)
    {
      IdentityLayer<> identityLayer;
      identityLayer.Forward(input, identityLayer.OutputParameter());

      module.Add<IdentityLayer<> >(identityLayer);
    }

    // Test the Forward function.
    module.Forward(input, output);
    REQUIRE(10 * numMergeModules == arma::accu(output));

    // Test the Backward function.
    module.Backward(input, output, delta);
    REQUIRE(arma::accu(output) == arma::accu(delta));
  }
}

/**
 * Test the LSTM layer with a user defined rho parameter and without.
 */
TEST_CASE("LSTMRrhoTest", "[ANNLayerTest]")
{
  const size_t rho = 5;
  arma::cube input = arma::randu(1, 1, 5);
  arma::cube target = arma::ones(1, 1, 5);
  RandomInitialization init(0.5, 0.5);

  // Create model with user defined rho parameter.
  RNN<NegativeLogLikelihood<>, RandomInitialization> modelA(
      rho, false, NegativeLogLikelihood<>(), init);
  modelA.Add<IdentityLayer<> >();
  modelA.Add<Linear<> >(1, 10);

  // Use LSTM layer with rho.
  modelA.Add<LSTM<> >(10, 3, rho);
  modelA.Add<LogSoftMax<> >();

  // Create model without user defined rho parameter.
  RNN<NegativeLogLikelihood<> > modelB(
      rho, false, NegativeLogLikelihood<>(), init);
  modelB.Add<IdentityLayer<> >();
  modelB.Add<Linear<> >(1, 10);

  // Use LSTM layer with rho = MAXSIZE.
  modelB.Add<LSTM<> >(10, 3);
  modelB.Add<LogSoftMax<> >();

  ens::StandardSGD opt(0.1, 1, 5, -100, false);
  modelA.Train(input, target, opt);
  modelB.Train(input, target, opt);

  CheckMatrices(modelB.Parameters(), modelA.Parameters());
}

/**
 * LSTM layer numerical gradient test.
 */
TEST_CASE("GradientLSTMLayerTest", "[ANNLayerTest]")
{
  // LSTM function gradient instantiation.
  struct GradientFunction
  {
    GradientFunction()
    {
      input = arma::randu(1, 1, 5);
      target.ones(1, 1, 5);
      const size_t rho = 5;

      model = new RNN<NegativeLogLikelihood<> >(rho);
      model->Predictors() = input;
      model->Responses() = target;
      model->Add<IdentityLayer<> >();
      model->Add<Linear<> >(1, 10);
      model->Add<LSTM<> >(10, 3, rho);
      model->Add<LogSoftMax<> >();
    }

    ~GradientFunction()
    {
      delete model;
    }

    double Gradient(arma::mat& gradient) const
    {
      double error = model->Evaluate(model->Parameters(), 0, 1);
      model->Gradient(model->Parameters(), 0, gradient, 1);
      return error;
    }

    arma::mat& Parameters() { return model->Parameters(); }

    RNN<NegativeLogLikelihood<> >* model;
    arma::cube input, target;
  } function;

  REQUIRE(CheckGradient(function) <= 1e-4);
}

/**
 * Test that the functions that can modify and access the parameters of the
 * LSTM layer work.
 */
TEST_CASE("LSTMLayerParametersTest", "[ANNLayerTest]")
{
  // Parameter order : inSize, outSize, rho.
  LSTM<> layer1(1, 2, 3);
  LSTM<> layer2(1, 2, 4);

  // Make sure we can get the parameters successfully.
  REQUIRE(layer1.InSize() == 1);
  REQUIRE(layer1.OutSize() == 2);
  REQUIRE(layer1.Rho() == 3);

  // Now modify the parameters to match the second layer.
  layer1.Rho() = 4;

  // Now ensure all the results are the same.
  REQUIRE(layer1.InSize() == layer2.InSize());
  REQUIRE(layer1.OutSize() == layer2.OutSize());
  REQUIRE(layer1.Rho() == layer2.Rho());
}

/**
 * Test the FastLSTM layer with a user defined rho parameter and without.
 */
TEST_CASE("FastLSTMRrhoTest", "[ANNLayerTest]")
{
  const size_t rho = 5;
  arma::cube input = arma::randu(1, 1, 5);
  arma::cube target = arma::ones(1, 1, 5);
  RandomInitialization init(0.5, 0.5);

  // Create model with user defined rho parameter.
  RNN<NegativeLogLikelihood<>, RandomInitialization> modelA(
      rho, false, NegativeLogLikelihood<>(), init);
  modelA.Add<IdentityLayer<> >();
  modelA.Add<Linear<> >(1, 10);

  // Use FastLSTM layer with rho.
  modelA.Add<FastLSTM<> >(10, 3, rho);
  modelA.Add<LogSoftMax<> >();

  // Create model without user defined rho parameter.
  RNN<NegativeLogLikelihood<> > modelB(
      rho, false, NegativeLogLikelihood<>(), init);
  modelB.Add<IdentityLayer<> >();
  modelB.Add<Linear<> >(1, 10);

  // Use FastLSTM layer with rho = MAXSIZE.
  modelB.Add<FastLSTM<> >(10, 3);
  modelB.Add<LogSoftMax<> >();

  ens::StandardSGD opt(0.1, 1, 5, -100, false);
  modelA.Train(input, target, opt);
  modelB.Train(input, target, opt);

  CheckMatrices(modelB.Parameters(), modelA.Parameters());
}

/**
 * FastLSTM layer numerical gradient test.
 */
TEST_CASE("GradientFastLSTMLayerTest", "[ANNLayerTest]")
{
  // Fast LSTM function gradient instantiation.
  struct GradientFunction
  {
    GradientFunction()
    {
      input = arma::randu(1, 1, 5);
      target = arma::ones(1, 1, 5);
      const size_t rho = 5;

      model = new RNN<NegativeLogLikelihood<> >(rho);
      model->Predictors() = input;
      model->Responses() = target;
      model->Add<IdentityLayer<> >();
      model->Add<Linear<> >(1, 10);
      model->Add<FastLSTM<> >(10, 3, rho);
      model->Add<LogSoftMax<> >();
    }

    ~GradientFunction()
    {
      delete model;
    }

    double Gradient(arma::mat& gradient) const
    {
      double error = model->Evaluate(model->Parameters(), 0, 1);
      model->Gradient(model->Parameters(), 0, gradient, 1);
      return error;
    }

    arma::mat& Parameters() { return model->Parameters(); }

    RNN<NegativeLogLikelihood<> >* model;
    arma::cube input, target;
  } function;

  // The threshold should be << 0.1 but since the Fast LSTM layer uses an
  // approximation of the sigmoid function the estimated gradient is not
  // correct.
  REQUIRE(CheckGradient(function) <= 0.2);
}

/**
 * Test that the functions that can modify and access the parameters of the
 * Fast LSTM layer work.
 */
TEST_CASE("FastLSTMLayerParametersTest", "[ANNLayerTest]")
{
  // Parameter order : inSize, outSize, rho.
  FastLSTM<> layer1(1, 2, 3);
  FastLSTM<> layer2(1, 2, 4);

  // Make sure we can get the parameters successfully.
  REQUIRE(layer1.InSize() == 1);
  REQUIRE(layer1.OutSize() == 2);
  REQUIRE(layer1.Rho() == 3);

  // Now modify the parameters to match the second layer.
  layer1.Rho() = 4;

  // Now ensure all the results are the same.
  REQUIRE(layer1.InSize() == layer2.InSize());
  REQUIRE(layer1.OutSize() == layer2.OutSize());
  REQUIRE(layer1.Rho() == layer2.Rho());
}

/**
 * Testing the overloaded Forward() of the LSTM layer, for retrieving the cell
 * state. Besides output, the overloaded function provides read access to cell
 * state of the LSTM layer.
 */
TEST_CASE("ReadCellStateParamLSTMLayerTest", "[ANNLayerTest]")
{
  const size_t rho = 5, inputSize = 3, outputSize = 2;

  // Provide input of all ones.
  arma::cube input = arma::ones(inputSize, outputSize, rho);

  arma::mat inputGate, forgetGate, outputGate, hidden;
  arma::mat outLstm, cellLstm;

  // LSTM layer.
  LSTM<> lstm(inputSize, outputSize, rho);
  lstm.Reset();
  lstm.ResetCell(rho);

  // Initialize the weights to all ones.
  lstm.Parameters().ones();

  arma::mat inputWeight = arma::ones(outputSize, inputSize);
  arma::mat outputWeight = arma::ones(outputSize, outputSize);
  arma::mat bias = arma::ones(outputSize, input.n_cols);
  arma::mat cellCalc = arma::zeros(outputSize, input.n_cols);
  arma::mat outCalc = arma::zeros(outputSize, input.n_cols);

  for (size_t seqNum = 0; seqNum < rho; ++seqNum)
  {
      // Wrap a matrix around our data to avoid a copy.
      arma::mat stepData(input.slice(seqNum).memptr(),
          input.n_rows, input.n_cols, false, true);

      // Apply Forward() on LSTM layer.
      lstm.Forward(stepData, // Input.
                   outLstm,  // Output.
                   cellLstm, // Cell state.
                   false); // Don't write into the cell state.

      // Compute the value of cell state and output.
      // i = sigmoid(W.dot(x) + W.dot(h) + W.dot(c) + b).
      inputGate = 1.0 /(1 + arma::exp(-(inputWeight * stepData +
          outputWeight * outCalc + outputWeight % cellCalc + bias)));

      // f = sigmoid(W.dot(x) + W.dot(h) + W.dot(c) + b).
      forgetGate = 1.0 /(1 + arma::exp(-(inputWeight * stepData +
          outputWeight * outCalc + outputWeight % cellCalc + bias)));

      // z = tanh(W.dot(x) + W.dot(h) + b).
      hidden = arma::tanh(inputWeight * stepData +
                     outputWeight * outCalc + bias);

      // c = f * c + i * z.
      cellCalc = forgetGate % cellCalc + inputGate % hidden;

      // o = sigmoid(W.dot(x) + W.dot(h) + W.dot(c) + b).
      outputGate = 1.0 /(1 + arma::exp(-(inputWeight * stepData +
          outputWeight * outCalc + outputWeight % cellCalc + bias)));

      // h = o * tanh(c).
      outCalc = outputGate % arma::tanh(cellCalc);

      CheckMatrices(outLstm, outCalc, 1e-12);
      CheckMatrices(cellLstm, cellCalc, 1e-12);
  }
}

/**
 * Testing the overloaded Forward() of the LSTM layer, for retrieving the cell
 * state. Besides output, the overloaded function provides write access to cell
 * state of the LSTM layer.
 */
TEST_CASE("WriteCellStateParamLSTMLayerTest", "[ANNLayerTest]")
{
  const size_t rho = 5, inputSize = 3, outputSize = 2;

  // Provide input of all ones.
  arma::cube input = arma::ones(inputSize, outputSize, rho);

  arma::mat inputGate, forgetGate, outputGate, hidden;
  arma::mat outLstm, cellLstm;
  arma::mat cellCalc;

  // LSTM layer.
  LSTM<> lstm(inputSize, outputSize, rho);
  lstm.Reset();
  lstm.ResetCell(rho);

  // Initialize the weights to all ones.
  lstm.Parameters().ones();

  arma::mat inputWeight = arma::ones(outputSize, inputSize);
  arma::mat outputWeight = arma::ones(outputSize, outputSize);
  arma::mat bias = arma::ones(outputSize, input.n_cols);
  arma::mat outCalc = arma::zeros(outputSize, input.n_cols);

  for (size_t seqNum = 0; seqNum < rho; ++seqNum)
  {
      // Wrap a matrix around our data to avoid a copy.
      arma::mat stepData(input.slice(seqNum).memptr(),
          input.n_rows, input.n_cols, false, true);

      if (cellLstm.is_empty())
      {
        // Set the cell state to zeros.
        cellLstm = arma::zeros(outputSize, input.n_cols);
        cellCalc = arma::zeros(outputSize, input.n_cols);
      }
      else
      {
        // Set the cell state to zeros.
        cellLstm = arma::zeros(cellLstm.n_rows, cellLstm.n_cols);
        cellCalc = arma::zeros(cellCalc.n_rows, cellCalc.n_cols);
      }

      // Apply Forward() on the LSTM layer.
      lstm.Forward(stepData, // Input.
                   outLstm,  // Output.
                   cellLstm, // Cell state.
                   true);  // Write into cell state.

      // Compute the value of cell state and output.
      // i = sigmoid(W.dot(x) + W.dot(h) + W.dot(c) + b).
      inputGate = 1.0 /(1 + arma::exp(-(inputWeight * stepData +
          outputWeight * outCalc + outputWeight % cellCalc + bias)));

      // f = sigmoid(W.dot(x) + W.dot(h) + W.dot(c) + b).
      forgetGate = 1.0 /(1 + arma::exp(-(inputWeight * stepData +
          outputWeight * outCalc + outputWeight % cellCalc + bias)));

      // z = tanh(W.dot(x) + W.dot(h) + b).
      hidden = arma::tanh(inputWeight * stepData +
                     outputWeight * outCalc + bias);

      // c = f * c + i * z.
      cellCalc = forgetGate % cellCalc + inputGate % hidden;

      // o = sigmoid(W.dot(x) + W.dot(h) + W.dot(c) + b).
      outputGate = 1.0 /(1 + arma::exp(-(inputWeight * stepData +
          outputWeight * outCalc + outputWeight % cellCalc + bias)));

      // h = o * tanh(c).
      outCalc = outputGate % arma::tanh(cellCalc);

      CheckMatrices(outLstm, outCalc, 1e-12);
      CheckMatrices(cellLstm, cellCalc, 1e-12);
  }

  // Attempting to write empty matrix into cell state.
  lstm.Reset();
  lstm.ResetCell(rho);
  arma::mat stepData(input.slice(0).memptr(),
      input.n_rows, input.n_cols, false, true);

  lstm.Forward(stepData, // Input.
               outLstm,  // Output.
               cellLstm, // Cell state.
               true); // Write into cell state.

  for (size_t seqNum = 1; seqNum < rho; ++seqNum)
  {
    arma::mat empty;
    // Should throw error.
    REQUIRE_THROWS_AS(lstm.Forward(stepData, // Input.
                                   outLstm,  // Output.
                                   empty, // Cell state.
                                   true),  // Write into cell state.
                                   std::runtime_error);
  }
}

/**
 * Test that the functions that can modify and access the parameters of the
 * GRU layer work.
 */
TEST_CASE("GRULayerParametersTest", "[ANNLayerTest]")
{
  // Parameter order : inSize, outSize, rho.
  GRU<> layer1(1, 2, 3);
  GRU<> layer2(1, 2, 4);

  // Make sure we can get the parameters successfully.
  REQUIRE(layer1.InSize() == 1);
  REQUIRE(layer1.OutSize() == 2);
  REQUIRE(layer1.Rho() == 3);

  // Now modify the parameters to match the second layer.
  layer1.Rho() = 4;

  // Now ensure all the results are the same.
  REQUIRE(layer1.InSize() == layer2.InSize());
  REQUIRE(layer1.OutSize() == layer2.OutSize());
  REQUIRE(layer1.Rho() == layer2.Rho());
}

/**
 * Check if the gradients computed by GRU cell are close enough to the
 * approximation of the gradients.
 */
TEST_CASE("GradientGRULayerTest", "[ANNLayerTest]")
{
  // GRU function gradient instantiation.
  struct GradientFunction
  {
    GradientFunction()
    {
      input = arma::randu(1, 1, 5);
      target = arma::ones(1, 1, 5);
      const size_t rho = 5;

      model = new RNN<NegativeLogLikelihood<> >(rho);
      model->Predictors() = input;
      model->Responses() = target;
      model->Add<IdentityLayer<> >();
      model->Add<Linear<> >(1, 10);
      model->Add<GRU<> >(10, 3, rho);
      model->Add<LogSoftMax<> >();
    }

    ~GradientFunction()
    {
      delete model;
    }

    double Gradient(arma::mat& gradient) const
    {
      arma::mat output;
      double error = model->Evaluate(model->Parameters(), 0, 1);
      model->Gradient(model->Parameters(), 0, gradient, 1);
      return error;
    }

    arma::mat& Parameters() { return model->Parameters(); }

    RNN<NegativeLogLikelihood<> >* model;
    arma::cube input, target;
  } function;

  REQUIRE(CheckGradient(function) <= 1e-4);
}

/**
 * GRU layer manual forward test.
 */
TEST_CASE("ForwardGRULayerTest", "[ANNLayerTest]")
{
  // This will make it easier to clean memory later.
  GRU<>* gruAlloc = new GRU<>(3, 3, 5);
  GRU<>& gru = *gruAlloc;

  // Initialize the weights to all ones.
  NetworkInitialization<ConstInitialization>
    networkInit(ConstInitialization(1));
  networkInit.Initialize(gru.Model(), gru.Parameters());

  // Provide input of all ones.
  arma::mat input = arma::ones(3, 1);
  arma::mat output;

  gru.Forward(input, output);

  // Compute the z_t gate output.
  arma::mat expectedOutput = arma::ones(3, 1);
  expectedOutput *= -4;
  expectedOutput = arma::exp(expectedOutput);
  expectedOutput = arma::ones(3, 1) / (arma::ones(3, 1) + expectedOutput);
  expectedOutput = (arma::ones(3, 1)  - expectedOutput) % expectedOutput;

  // For the first input the output should be equal to the output of
  // gate z_t as the previous output fed to the cell is all zeros.
  REQUIRE(arma::as_scalar(arma::trans(output) * expectedOutput) <= 1e-2);

  expectedOutput = output;

  gru.Forward(input, output);

  double s = arma::as_scalar(arma::sum(expectedOutput));

  // Compute the value of z_t gate for the second input.
  arma::mat z_t = arma::ones(3, 1);
  z_t *= -(s + 4);
  z_t = arma::exp(z_t);
  z_t = arma::ones(3, 1) / (arma::ones(3, 1) + z_t);

  // Compute the value of o_t gate for the second input.
  arma::mat o_t = arma::ones(3, 1);
  o_t *= -(arma::as_scalar(arma::sum(expectedOutput % z_t)) + 4);
  o_t = arma::exp(o_t);
  o_t = arma::ones(3, 1) / (arma::ones(3, 1) + o_t);

  // Expected output for the second input.
  expectedOutput = z_t % expectedOutput + (arma::ones(3, 1) - z_t) % o_t;

  REQUIRE(arma::as_scalar(arma::trans(output) * expectedOutput) <= 1e-2);

  LayerTypes<> layer(gruAlloc);
  boost::apply_visitor(DeleteVisitor(), layer);
}

/**
 * Simple concat module test.
 */
TEST_CASE("SimpleConcatLayerTest", "[ANNLayerTest]")
{
  arma::mat output, input, delta, error;

  Linear<>* moduleA = new Linear<>(10, 10);
  moduleA->Parameters().randu();
  moduleA->Reset();

  Linear<>* moduleB = new Linear<>(10, 10);
  moduleB->Parameters().randu();
  moduleB->Reset();

  Concat<> module;
  module.Add(moduleA);
  module.Add(moduleB);

  // Test the Forward function.
  input = arma::zeros(10, 1);
  module.Forward(input, output);

  const double sumModuleA = arma::accu(
      moduleA->Parameters().submat(
      100, 0, moduleA->Parameters().n_elem - 1, 0));
  const double sumModuleB = arma::accu(
      moduleB->Parameters().submat(
      100, 0, moduleB->Parameters().n_elem - 1, 0));
  REQUIRE(sumModuleA + sumModuleB ==
      Approx(arma::accu(output.col(0))).epsilon(1e-5));

  // Test the Backward function.
  error = arma::zeros(20, 1);
  module.Backward(input, error, delta);
  REQUIRE(arma::accu(delta) == 0);
}

/**
 * Test to check Concat layer along different axes.
 */
TEST_CASE("ConcatAlongAxisTest", "[ANNLayerTest]")
{
  arma::mat output, input, error, outputA, outputB;
  size_t inputWidth = 4, inputHeight = 4, inputChannel = 2;
  size_t outputWidth, outputHeight, outputChannel = 2;
  size_t kW = 3, kH = 3;
  size_t batch = 1;

  // Using Convolution<> layer as inout to Concat<> layer.
  // Compute the output shape of convolution layer.
  outputWidth  = (inputWidth - kW) + 1;
  outputHeight = (inputHeight - kH) + 1;

  input = arma::ones(inputWidth * inputHeight * inputChannel, batch);

  Convolution<>* moduleA = new Convolution<>(inputChannel, outputChannel,
      kW, kH, 1, 1, 0, 0, inputWidth, inputHeight);
  Convolution<>* moduleB = new Convolution<>(inputChannel, outputChannel,
      kW, kH, 1, 1, 0, 0, inputWidth, inputHeight);

  moduleA->Reset();
  moduleA->Parameters().randu();
  moduleB->Reset();
  moduleB->Parameters().randu();

  // Compute output of each layer.
  moduleA->Forward(input, outputA);
  moduleB->Forward(input, outputB);

  arma::cube A(outputA.memptr(), outputWidth, outputHeight, outputChannel);
  arma::cube B(outputB.memptr(), outputWidth, outputHeight, outputChannel);

  error = arma::ones(outputWidth * outputHeight * outputChannel * 2, 1);

  for (size_t axis = 0; axis < 3; ++axis)
  {
    size_t x = 1, y = 1, z = 1;
    arma::cube calculatedOut;
    if (axis == 0)
    {
      calculatedOut.set_size(2 * outputWidth, outputHeight, outputChannel);
      for (size_t i = 0; i < A.n_slices; ++i)
      {
          arma::mat aMat = A.slice(i);
          arma::mat bMat = B.slice(i);
          calculatedOut.slice(i) = arma::join_cols(aMat, bMat);
      }
      x = 2;
    }
    if (axis == 1)
    {
      calculatedOut.set_size(outputWidth, 2 * outputHeight, outputChannel);
      for (size_t i = 0; i < A.n_slices; ++i)
      {
          arma::mat aMat = A.slice(i);
          arma::mat bMat = B.slice(i);
          calculatedOut.slice(i) = arma::join_rows(aMat, bMat);
      }
      y = 2;
    }
    if (axis == 2)
    {
      calculatedOut = arma::join_slices(A, B);
      z = 2;
    }

    // Compute output of Concat<> layer.
    arma::Row<size_t> inputSize{outputWidth, outputHeight, outputChannel};
    Concat<> module(inputSize, axis, true);
    module.Add(moduleA);
    module.Add(moduleB);
    module.Forward(input, output);
    arma::cube concatOut(output.memptr(), x * outputWidth,
        y * outputHeight, z * outputChannel);

    // Verify if the output reshaped to cubes are similar.
    CheckMatrices(concatOut, calculatedOut, 1e-12);
  }
  delete moduleA;
  delete moduleB;
}

/**
 * Test that the function that can access the axis parameter of the
 * Concat layer works.
 */
TEST_CASE("ConcatLayerParametersTest", "[ANNLayerTest]")
{
  // Parameter order : inputSize{width, height, channels}, axis, model, run.
  arma::Row<size_t> inputSize{128, 128, 3};
  Concat<> layer(inputSize, 2, false, true);

  // Make sure we can get the parameters successfully.
  REQUIRE(layer.ConcatAxis() == 2);
}

/**
 * Concat layer numerical gradient test.
 */
TEST_CASE("GradientConcatLayerTest", "[ANNLayerTest]")
{
  // Concat function gradient instantiation.
  struct GradientFunction
  {
    GradientFunction()
    {
      input = arma::randu(10, 1);
      target = arma::mat("1");

      model = new FFN<NegativeLogLikelihood<>, NguyenWidrowInitialization>();
      model->Predictors() = input;
      model->Responses() = target;
      model->Add<IdentityLayer<> >();
      model->Add<Linear<> >(10, 10);

      concat = new Concat<>(true);
      concat->Add<Linear<> >(10, 2);
      model->Add(concat);

      model->Add<LogSoftMax<> >();
    }

    ~GradientFunction()
    {
      delete model;
    }

    double Gradient(arma::mat& gradient) const
    {
      double error = model->Evaluate(model->Parameters(), 0, 1);
      model->Gradient(model->Parameters(), 0, gradient, 1);
      return error;
    }

    arma::mat& Parameters() { return model->Parameters(); }

    FFN<NegativeLogLikelihood<>, NguyenWidrowInitialization>* model;
    Concat<>* concat;
    arma::mat input, target;
  } function;

  REQUIRE(CheckGradient(function) <= 1e-4);
}

/**
 * Simple concatenate module test.
 */
TEST_CASE("SimpleConcatenateLayerTest", "[ANNLayerTest]")
{
  arma::mat input = arma::ones(5, 1);
  arma::mat output, delta;

  Concatenate<> module;
  module.Concat() = arma::ones(5, 1) * 0.5;

  // Test the Forward function.
  module.Forward(input, output);

  REQUIRE(arma::accu(output) == 7.5);

  // Test the Backward function.
  module.Backward(input, output, delta);
  REQUIRE(arma::accu(delta) == 5);
}

/**
 * Concatenate layer numerical gradient test.
 */
TEST_CASE("GradientConcatenateLayerTest", "[ANNLayerTest]")
{
  // Concatenate function gradient instantiation.
  struct GradientFunction
  {
    GradientFunction()
    {
      input = arma::randu(10, 1);
      target = arma::mat("1");

      model = new FFN<NegativeLogLikelihood<>, NguyenWidrowInitialization>();
      model->Predictors() = input;
      model->Responses() = target;
      model->Add<IdentityLayer<> >();
      model->Add<Linear<> >(10, 5);

      arma::mat concat = arma::ones(5, 1);
      concatenate = new Concatenate<>();
      concatenate->Concat() = concat;
      model->Add(concatenate);

      model->Add<Linear<> >(10, 5);
      model->Add<LogSoftMax<> >();
    }

    ~GradientFunction()
    {
      delete model;
    }

    double Gradient(arma::mat& gradient) const
    {
      double error = model->Evaluate(model->Parameters(), 0, 1);
      model->Gradient(model->Parameters(), 0, gradient, 1);
      return error;
    }

    arma::mat& Parameters() { return model->Parameters(); }

    FFN<NegativeLogLikelihood<>, NguyenWidrowInitialization>* model;
    Concatenate<>* concatenate;
    arma::mat input, target;
  } function;

  REQUIRE(CheckGradient(function) <= 1e-4);
}

/**
 * Simple lookup module test.
 */
TEST_CASE("SimpleLookupLayerTest", "[ANNLayerTest]")
{
  const size_t vocabSize = 10;
  const size_t embeddingSize = 2;
  const size_t seqLength = 3;
  const size_t batchSize = 4;

  arma::mat output, input, gy, g, gradient;

  Lookup<> module(vocabSize, embeddingSize);
  module.Parameters().randu();

  // Test the Forward function.
  input = arma::zeros(seqLength, batchSize);
  for (size_t i = 0; i < input.n_elem; ++i)
  {
    int token = math::RandInt(1, vocabSize);
    input(i) = token;
  }

  module.Forward(input, output);
  for (size_t i = 0; i < batchSize; ++i)
  {
    // The Lookup module uses index - 1 for the cols.
    const double outputSum = arma::accu(module.Parameters().rows(
        arma::conv_to<arma::uvec>::from(input.col(i)) - 1));

    REQUIRE(std::fabs(outputSum - arma::accu(output.col(i))) <= 1e-5);
  }

  // Test the Gradient function.
  arma::mat error = 0.01 * arma::randu(embeddingSize * seqLength, batchSize);
  module.Gradient(input, error, gradient);

  REQUIRE(std::fabs(arma::accu(error) - arma::accu(gradient)) <= 1e-07);
}

/**
 * Lookup layer numerical gradient test.
 */
TEST_CASE("GradientLookupLayerTest", "[ANNLayerTest]")
{
  // Lookup function gradient instantiation.
  struct GradientFunction
  {
    GradientFunction()
    {
      input.set_size(seqLength, batchSize);
      for (size_t i = 0; i < input.n_elem; ++i)
      {
        input(i) = math::RandInt(1, vocabSize);
      }
      target = arma::zeros(vocabSize, batchSize);
      for (size_t i = 0; i < batchSize; ++i)
      {
        const size_t targetWord = math::RandInt(1, vocabSize);
        target(targetWord, i) = 1;
      }

      model = new FFN<CrossEntropyError<>, GlorotInitialization>();
      model->Predictors() = input;
      model->Responses() = target;
      model->Add<Lookup<> >(vocabSize, embeddingSize);
      model->Add<Linear<> >(embeddingSize * seqLength, vocabSize);
      model->Add<Softmax<> >();
    }

    ~GradientFunction()
    {
      delete model;
    }

    double Gradient(arma::mat& gradient) const
    {
      double error = model->Evaluate(model->Parameters(), 0, batchSize);
      model->Gradient(model->Parameters(), 0, gradient, batchSize);
      return error;
    }

    arma::mat& Parameters() { return model->Parameters(); }

    FFN<CrossEntropyError<>, GlorotInitialization>* model;
    arma::mat input, target;

    const size_t seqLength = 10;
    const size_t embeddingSize = 8;
    const size_t vocabSize = 20;
    const size_t batchSize = 4;
  } function;

  REQUIRE(CheckGradient(function) <= 1e-6);
}

/**
 * Test that the functions that can access the parameters of the
 * Lookup layer work.
 */
TEST_CASE("LookupLayerParametersTest", "[ANNLayerTest]")
{
  // Parameter order : vocabSize, embedingSize.
  Lookup<> layer(100, 8);

  // Make sure we can get the parameters successfully.
  REQUIRE(layer.VocabSize() == 100);
  REQUIRE(layer.EmbeddingSize() == 8);
}

/**
 * Simple LogSoftMax module test.
 */
TEST_CASE("SimpleLogSoftmaxLayerTest", "[ANNLayerTest]")
{
  arma::mat output, input, error, delta;
  LogSoftMax<> module;

  // Test the Forward function.
  input = arma::mat("0.5; 0.5");
  module.Forward(input, output);
  REQUIRE(arma::accu(arma::abs(arma::mat("-0.6931; -0.6931") - output)) ==
      Approx(0.0).margin(1e-3));

  // Test the Backward function.
  error = arma::zeros(input.n_rows, input.n_cols);
  // Assume LogSoftmax layer is always associated with NLL output layer.
  error(1, 0) = -1;
  module.Backward(input, error, delta);
  REQUIRE(arma::accu(arma::abs(arma::mat("1.6487; 0.6487") - delta)) ==
      Approx(0.0).margin(1e-3));
}

/**
 * Simple Softmax module test.
 */
TEST_CASE("SimpleSoftmaxLayerTest", "[ANNLayerTest]")
{
  arma::mat input, output, gy, g;
  Softmax<> module;

  // Test the forward function.
  input = arma::mat("1.7; 3.6");
  module.Forward(input, output);
  REQUIRE(arma::accu(arma::abs(arma::mat("0.130108; 0.869892") - output)) ==
      Approx(0.0).margin(1e-4));

  // Test the backward function.
  gy = arma::zeros(input.n_rows, input.n_cols);
  gy(0) = 1;
  module.Backward(output, gy, g);
  REQUIRE(arma::accu(arma::abs(arma::mat("0.11318; -0.11318") - g)) ==
      Approx(0.0).margin(1e-04));
}

/**
 * Softmax layer numerical gradient test.
 */
TEST_CASE("GradientSoftmaxTest", "[ANNLayerTest]")
{
  // Softmax function gradient instantiation.
  struct GradientFunction
  {
    GradientFunction()
    {
      input = arma::randu(10, 1);
      target = arma::mat("1; 0");

      model = new FFN<MeanSquaredError<>, RandomInitialization>;
      model->Predictors() = input;
      model->Responses() = target;
      model->Add<Linear<> >(10, 10);
      model->Add<ReLULayer<> >();
      model->Add<Linear<> >(10, 2);
      model->Add<Softmax<> >();
    }

    ~GradientFunction()
    {
      delete model;
    }

    double Gradient(arma::mat& gradient) const
    {
      double error = model->Evaluate(model->Parameters(), 0, 1);
      model->Gradient(model->Parameters(), 0, gradient, 1);
      return error;
    }

    arma::mat& Parameters() { return model->Parameters(); }

    FFN<MeanSquaredError<> >* model;
    arma::mat input, target;
  } function;

  REQUIRE(CheckGradient(function) <= 1e-4);
}

/*
 * Simple test for the BilinearInterpolation layer
 */
TEST_CASE("SimpleBilinearInterpolationLayerTest", "[ANNLayerTest]")
{
  // Tested output against tensorflow.image.resize_bilinear()
  arma::mat input, output, unzoomedOutput, expectedOutput;
  size_t inRowSize = 2;
  size_t inColSize = 2;
  size_t outRowSize = 5;
  size_t outColSize = 5;
  size_t depth = 1;
  input.zeros(inRowSize * inColSize * depth, 1);
  input[0] = 1.0;
  input[1] = input[2] = 2.0;
  input[3] = 3.0;
  BilinearInterpolation<> layer(inRowSize, inColSize, outRowSize, outColSize,
      depth);
  expectedOutput = arma::mat("1.0000 1.4000 1.8000 2.0000 2.0000 \
      1.4000 1.8000 2.2000 2.4000 2.4000 \
      1.8000 2.2000 2.6000 2.8000 2.8000 \
      2.0000 2.4000 2.8000 3.0000 3.0000 \
      2.0000 2.4000 2.8000 3.0000 3.0000");
  expectedOutput.reshape(25, 1);
  layer.Forward(input, output);
  CheckMatrices(output - expectedOutput, arma::zeros(output.n_rows), 1e-12);

  expectedOutput = arma::mat("1.0000 1.9000 1.9000 2.8000");
  expectedOutput.reshape(4, 1);
  layer.Backward(output, output, unzoomedOutput);
  CheckMatrices(unzoomedOutput - expectedOutput,
      arma::zeros(input.n_rows), 1e-12);
}

/**
 * Test that the functions that can modify and access the parameters of the
 * Bilinear Interpolation layer work.
 */
TEST_CASE("BilinearInterpolationLayerParametersTest", "[ANNLayerTest]")
{
  // Parameter order : inRowSize, inColSize, outRowSize, outColSize, depth.
  BilinearInterpolation<> layer1(1, 2, 3, 4, 5);
  BilinearInterpolation<> layer2(2, 3, 4, 5, 6);

  // Make sure we can get the parameters successfully.
  REQUIRE(layer1.InRowSize() == 1);
  REQUIRE(layer1.InColSize() == 2);
  REQUIRE(layer1.OutRowSize() == 3);
  REQUIRE(layer1.OutColSize() == 4);
  REQUIRE(layer1.InDepth() == 5);

  // Now modify the parameters to match the second layer.
  layer1.InRowSize() = 2;
  layer1.InColSize() = 3;
  layer1.OutRowSize() = 4;
  layer1.OutColSize() = 5;
  layer1.InDepth() = 6;

  // Now ensure all results are the same.
  REQUIRE(layer1.InRowSize() == layer2.InRowSize());
  REQUIRE(layer1.InColSize() == layer2.InColSize());
  REQUIRE(layer1.OutRowSize() == layer2.OutRowSize());
  REQUIRE(layer1.OutColSize() == layer2.OutColSize());
  REQUIRE(layer1.InDepth() == layer2.InDepth());
}

/**
 * Tests the BatchNorm Layer, compares the layers parameters with
 * the values from another implementation.
 * Link to the implementation - http://cthorey.github.io./backpropagation/
 */
TEST_CASE("BatchNormTest", "[ANNLayerTest]")
{
  arma::mat input, output;
  input << 5.1 << 3.5 << 1.4 << arma::endr
        << 4.9 << 3.0 << 1.4 << arma::endr
        << 4.7 << 3.2 << 1.3 << arma::endr;

  // BatchNorm layer with average parameter set to true.
  BatchNorm<> model(input.n_rows);
  model.Reset();

  // BatchNorm layer with average parameter set to false.
  BatchNorm<> model2(input.n_rows, 1e-5, false);
  model2.Reset();

  // Non-Deteministic Forward Pass Test.
  model.Deterministic() = false;
  model.Forward(input, output);

  // Value calculates using torch.nn.BatchNorm2d(momentum = None).
  arma::mat result;
  result << 1.1658 << 0.1100 << -1.2758 << arma::endr
         << 1.2579 << -0.0699 << -1.1880 << arma::endr
         << 1.1737 << 0.0958 << -1.2695 << arma::endr;

  CheckMatrices(output, result, 1e-1);

  model2.Forward(input, output);
  CheckMatrices(output, result, 1e-1);
  result.clear();

  // Values calculated using torch.nn.BatchNorm2d(momentum = None).
  output = model.TrainingMean();
  result << 3.33333333 << arma::endr
         << 3.1 << arma::endr
         << 3.06666666 << arma::endr;

  CheckMatrices(output, result, 1e-1);

  // Values calculated using torch.nn.BatchNorm2d().
  output = model2.TrainingMean();
  result << 0.3333 << arma::endr
         << 0.3100 << arma::endr
         << 0.3067 << arma::endr;

  CheckMatrices(output, result, 1e-1);
  result.clear();

  // Values calculated using torch.nn.BatchNorm2d(momentum = None).
  output = model.TrainingVariance();
  result << 3.4433 << arma::endr
         << 3.0700 << arma::endr
         << 2.9033 << arma::endr;

  CheckMatrices(output, result, 1e-1);
  result.clear();

  // Values calculated using torch.nn.BatchNorm2d().
  output = model2.TrainingVariance();
  result << 1.2443 << arma::endr
         << 1.2070 << arma::endr
         << 1.1903 << arma::endr;

  CheckMatrices(output, result, 1e-1);
  result.clear();

  // Deterministic Forward Pass test.
  model.Deterministic() = true;
  model.Forward(input, output);

  // Values calculated using torch.nn.BatchNorm2d(momentum = None).
  result << 0.9521 << 0.0898 << -1.0419 << arma::endr
         << 1.0273 << -0.0571 << -0.9702 << arma::endr
         << 0.9586 << 0.0783 << -1.0368 << arma::endr;

  CheckMatrices(output, result, 1e-1);

  // Values calculated using torch.nn.BatchNorm2d().
  model2.Deterministic() = true;
  model2.Forward(input, output);

  result << 4.2731 << 2.8388 << 0.9562 << arma::endr
         << 4.1779 << 2.4485 << 0.9921 << arma::endr
         << 4.0268 << 2.6519 << 0.9105 << arma::endr;
  CheckMatrices(output, result, 1e-1);
}

/**
 * BatchNorm layer numerical gradient test.
 */
TEST_CASE("GradientBatchNormTest", "[ANNLayerTest]")
{
  bool pass = false;
  for (size_t trial = 0; trial < 10; trial++)
  {
    // Add function gradient instantiation.
    struct GradientFunction
    {
      GradientFunction()
      {
        input = arma::randn(32, 2048);
        arma::mat target;
        target.ones(1, 2048);

        model = new FFN<NegativeLogLikelihood<>, NguyenWidrowInitialization>();
        model->Predictors() = input;
        model->Responses() = target;
        model->Add<IdentityLayer<> >();
        model->Add<Linear<> >(32, 4);
        model->Add<BatchNorm<> >(4);
        model->Add<Linear<>>(4, 2);
        model->Add<LogSoftMax<> >();
      }

      ~GradientFunction()
      {
        delete model;
      }

      double Gradient(arma::mat& gradient) const
      {
        double error = model->Evaluate(model->Parameters(), 0, 2048, false);
        model->Gradient(model->Parameters(), 0, gradient, 2048);
        return error;
      }

      arma::mat& Parameters() { return model->Parameters(); }

      FFN<NegativeLogLikelihood<>, NguyenWidrowInitialization>* model;
      arma::mat input, target;
    } function;

    double gradient = CheckGradient(function);
    if (gradient < 2e-1)
    {
      pass = true;
      break;
    }
  }

  REQUIRE(pass);
}

/**
 * Test that the functions that can access the parameters of the
 * Batch Norm layer work.
 */
TEST_CASE("BatchNormLayerParametersTest", "[ANNLayerTest]")
{
  // Parameter order : size, eps.
  BatchNorm<> layer(7, 1e-3);

  // Make sure we can get the parameters successfully.
  REQUIRE(layer.InputSize() == 7);
  REQUIRE(layer.Epsilon() == 1e-3);

  arma::mat runningMean(7, 1, arma::fill::randn);
  arma::mat runningVariance(7, 1, arma::fill::randn);

  layer.TrainingVariance() = runningVariance;
  layer.TrainingMean() = runningMean;
  CheckMatrices(layer.TrainingVariance(), runningVariance);
  CheckMatrices(layer.TrainingMean(), runningMean);
}

/**
 * VirtualBatchNorm layer numerical gradient test.
 */
TEST_CASE("GradientVirtualBatchNormTest", "[ANNLayerTest]")
{
  // Add function gradient instantiation.
  struct GradientFunction
  {
    GradientFunction()
    {
      input = arma::randn(5, 256);
      arma::mat referenceBatch = arma::mat(input.memptr(), input.n_rows, 16);
      arma::mat target;
      target.ones(1, 256);

      model = new FFN<NegativeLogLikelihood<>, NguyenWidrowInitialization>();
      model->Predictors() = input;
      model->Responses() = target;
      model->Add<IdentityLayer<> >();
      model->Add<Linear<> >(5, 5);
      model->Add<VirtualBatchNorm<> >(referenceBatch, 5);
      model->Add<Linear<> >(5, 2);
      model->Add<LogSoftMax<> >();
    }

    ~GradientFunction()
    {
      delete model;
    }

    double Gradient(arma::mat& gradient) const
    {
      double error = model->Evaluate(model->Parameters(), 0, 256, false);
      model->Gradient(model->Parameters(), 0, gradient, 256);
      return error;
    }

    arma::mat& Parameters() { return model->Parameters(); }

    FFN<NegativeLogLikelihood<>, NguyenWidrowInitialization>* model;
    arma::mat input, target;
  } function;

  REQUIRE(CheckGradient(function) <= 1e-4);
}

/**
 * Test that the functions that can modify and access the parameters of the
 * Virtual Batch Norm layer work.
 */
TEST_CASE("VirtualBatchNormLayerParametersTest", "[ANNLayerTest]")
{
  arma::mat input = arma::randn(5, 256);
  arma::mat referenceBatch = arma::mat(input.memptr(), input.n_rows, 16);

  // Parameter order : referenceBatch, size, eps.
  VirtualBatchNorm<> layer(referenceBatch, 5, 1e-3);

  // Make sure we can get the parameters successfully.
  REQUIRE(layer.InSize() == 5);
  REQUIRE(layer.Epsilon() == 1e-3);
}

/**
 * MiniBatchDiscrimination layer numerical gradient test.
 */
TEST_CASE("MiniBatchDiscriminationTest", "[ANNLayerTest]")
{
  // Add function gradient instantiation.
  struct GradientFunction
  {
    GradientFunction()
    {
      input = arma::randn(5, 4);
      arma::mat target;
      target.ones(1, 4);

      model = new FFN<NegativeLogLikelihood<>, NguyenWidrowInitialization>();
      model->Predictors() = input;
      model->Responses() = target;
      model->Add<IdentityLayer<> >();
      model->Add<Linear<> >(5, 5);
      model->Add<MiniBatchDiscrimination<> >(5, 10, 16);
      model->Add<Linear<> >(10, 2);
      model->Add<LogSoftMax<> >();
    }

    ~GradientFunction()
    {
      delete model;
    }

    double Gradient(arma::mat& gradient) const
    {
      return model->EvaluateWithGradient(model->Parameters(), 0, gradient, 4);
    }

    arma::mat& Parameters() { return model->Parameters(); }

    FFN<NegativeLogLikelihood<>, NguyenWidrowInitialization>* model;
    arma::mat input, target;
  } function;

  REQUIRE(CheckGradient(function) <= 1e-4);
}

/**
 * Simple Transposed Convolution layer test.
 */
TEST_CASE("SimpleTransposedConvolutionLayerTest", "[ANNLayerTest]")
{
  arma::mat output, input, delta;

  TransposedConvolution<> module1(1, 1, 3, 3, 1, 1, 0, 0, 4, 4, 6, 6);
  // Test the forward function.
  input = arma::linspace<arma::colvec>(0, 15, 16);
  module1.Parameters() = arma::mat(9 + 1, 1, arma::fill::zeros);
  module1.Parameters()(0) = 1.0;
  module1.Parameters()(8) = 2.0;
  module1.Reset();
  module1.Forward(input, output);
  // Value calculated using tensorflow.nn.conv2d_transpose()
  REQUIRE(arma::accu(output) == 360.0);

  // Test the backward function.
  module1.Backward(input, output, delta);
  // Value calculated using tensorflow.nn.conv2d()
  REQUIRE(arma::accu(delta) == 720.0);

  TransposedConvolution<> module2(1, 1, 4, 4, 1, 1, 1, 1, 5, 5, 6, 6);
  // Test the forward function.
  input = arma::linspace<arma::colvec>(0, 24, 25);
  module2.Parameters() = arma::mat(16 + 1, 1, arma::fill::zeros);
  module2.Parameters()(0) = 1.0;
  module2.Parameters()(3) = 1.0;
  module2.Parameters()(6) = 1.0;
  module2.Parameters()(9) = 1.0;
  module2.Parameters()(12) = 1.0;
  module2.Parameters()(15) = 2.0;
  module2.Reset();
  module2.Forward(input, output);
  // Value calculated using torch.nn.functional.conv_transpose2d()
  REQUIRE(arma::accu(output) == 1512.0);

  // Test the backward function.
  module2.Backward(input, output, delta);
  // Value calculated using torch.nn.functional.conv2d()
  REQUIRE(arma::accu(delta) == 6504.0);

  TransposedConvolution<> module3(1, 1, 3, 3, 1, 1, 1, 1, 5, 5, 5, 5);
  // Test the forward function.
  input = arma::linspace<arma::colvec>(0, 24, 25);
  module3.Parameters() = arma::mat(9 + 1, 1, arma::fill::zeros);
  module3.Parameters()(1) = 2.0;
  module3.Parameters()(2) = 4.0;
  module3.Parameters()(3) = 3.0;
  module3.Parameters()(8) = 1.0;
  module3.Reset();
  module3.Forward(input, output);
  // Value calculated using torch.nn.functional.conv_transpose2d()
  REQUIRE(arma::accu(output) == 2370.0);

  // Test the backward function.
  module3.Backward(input, output, delta);
  // Value calculated using torch.nn.functional.conv2d()
  REQUIRE(arma::accu(delta) == 19154.0);

  TransposedConvolution<> module4(1, 1, 3, 3, 1, 1, 0, 0, 5, 5, 7, 7);
  // Test the forward function.
  input = arma::linspace<arma::colvec>(0, 24, 25);
  module4.Parameters() = arma::mat(9 + 1, 1, arma::fill::zeros);
  module4.Parameters()(2) = 2.0;
  module4.Parameters()(4) = 4.0;
  module4.Parameters()(6) = 6.0;
  module4.Parameters()(8) = 8.0;
  module4.Reset();
  module4.Forward(input, output);
  // Value calculated using torch.nn.functional.conv_transpose2d()
  REQUIRE(arma::accu(output) == 6000.0);

  // Test the backward function.
  module4.Backward(input, output, delta);
  // Value calculated using torch.nn.functional.conv2d()
  REQUIRE(arma::accu(delta) == 86208.0);

  TransposedConvolution<> module5(1, 1, 3, 3, 2, 2, 0, 0, 2, 2, 5, 5);
  // Test the forward function.
  input = arma::linspace<arma::colvec>(0, 3, 4);
  module5.Parameters() = arma::mat(25 + 1, 1, arma::fill::zeros);
  module5.Parameters()(2) = 8.0;
  module5.Parameters()(4) = 6.0;
  module5.Parameters()(6) = 4.0;
  module5.Parameters()(8) = 2.0;
  module5.Reset();
  module5.Forward(input, output);
  // Value calculated using torch.nn.functional.conv_transpose2d()
  REQUIRE(arma::accu(output) == 120.0);

  // Test the backward function.
  module5.Backward(input, output, delta);
  // Value calculated using torch.nn.functional.conv2d()
  REQUIRE(arma::accu(delta) == 960.0);

  TransposedConvolution<> module6(1, 1, 3, 3, 2, 2, 1, 1, 3, 3, 5, 5);
  // Test the forward function.
  input = arma::linspace<arma::colvec>(0, 8, 9);
  module6.Parameters() = arma::mat(9 + 1, 1, arma::fill::zeros);
  module6.Parameters()(0) = 8.0;
  module6.Parameters()(3) = 6.0;
  module6.Parameters()(6) = 2.0;
  module6.Parameters()(8) = 4.0;
  module6.Reset();
  module6.Forward(input, output);
  // Value calculated using torch.nn.functional.conv_transpose2d()
  REQUIRE(arma::accu(output) == 410.0);

  // Test the backward function.
  module6.Backward(input, output, delta);
  // Value calculated using torch.nn.functional.conv2d()
  REQUIRE(arma::accu(delta) == 4444.0);

  TransposedConvolution<> module7(1, 1, 3, 3, 2, 2, 1, 1, 3, 3, 6, 6);
  // Test the forward function.
  input = arma::linspace<arma::colvec>(0, 8, 9);
  module7.Parameters() = arma::mat(9 + 1, 1, arma::fill::zeros);
  module7.Parameters()(0) = 8.0;
  module7.Parameters()(2) = 6.0;
  module7.Parameters()(4) = 2.0;
  module7.Parameters()(8) = 4.0;
  module7.Reset();
  module7.Forward(input, output);
  // Value calculated using torch.nn.functional.conv_transpose2d()
  REQUIRE(arma::accu(output) == 606.0);

  module7.Backward(input, output, delta);
  // Value calculated using torch.nn.functional.conv2d()
  REQUIRE(arma::accu(delta) == 7732.0);
}

/**
 * Transposed Convolution layer numerical gradient test.
 */
TEST_CASE("GradientTransposedConvolutionLayerTest", "[ANNLayerTest]")
{
  // Add function gradient instantiation.
  // To make this test robust, check it five times.
  bool pass = false;
  for (size_t trial = 0; trial < 5; trial++)
  {
    struct GradientFunction
    {
      GradientFunction()
      {
        input = arma::linspace<arma::colvec>(0, 35, 36);
        target = arma::mat("1");

        model = new FFN<NegativeLogLikelihood<>, RandomInitialization>();
        model->Predictors() = input;
        model->Responses() = target;
        model->Add<TransposedConvolution<> >
            (1, 1, 3, 3, 2, 2, 1, 1, 6, 6, 12, 12);
        model->Add<LogSoftMax<> >();
      }

      ~GradientFunction()
      {
        delete model;
      }

      double Gradient(arma::mat& gradient) const
      {
        double error = model->Evaluate(model->Parameters(), 0, 1);
        model->Gradient(model->Parameters(), 0, gradient, 1);
        return error;
      }

      arma::mat& Parameters() { return model->Parameters(); }

      FFN<NegativeLogLikelihood<>, RandomInitialization>* model;
      arma::mat input, target;
    } function;

    if (CheckGradient(function) < 1e-3)
    {
      pass = true;
      break;
    }
  }
  REQUIRE(pass == true);
}

/**
 * Simple MultiplyMerge module test.
 */
TEST_CASE("SimpleMultiplyMergeLayerTest", "[ANNLayerTest]")
{
  arma::mat output, input, delta;
  input = arma::ones(10, 1);

  for (size_t i = 0; i < 5; ++i)
  {
    MultiplyMerge<> module(false, false);
    const size_t numMergeModules = math::RandInt(2, 10);
    for (size_t m = 0; m < numMergeModules; ++m)
    {
      IdentityLayer<> identityLayer;
      identityLayer.Forward(input, identityLayer.OutputParameter());

      module.Add<IdentityLayer<> >(identityLayer);
    }

    // Test the Forward function.
    module.Forward(input, output);
    REQUIRE(10 == arma::accu(output));

    // Test the Backward function.
    module.Backward(input, output, delta);
    REQUIRE(arma::accu(output) == arma::accu(delta));
  }
}

/**
 * Simple Atrous Convolution layer test.
 */
TEST_CASE("SimpleAtrousConvolutionLayerTest", "[ANNLayerTest]")
{
  arma::mat output, input, delta;

  AtrousConvolution<> module1(1, 1, 3, 3, 1, 1, 0, 0, 7, 7, 2, 2);
  // Test the Forward function.
  input = arma::linspace<arma::colvec>(0, 48, 49);
  module1.Parameters() = arma::mat(9 + 1, 1, arma::fill::zeros);
  module1.Parameters()(0) = 1.0;
  module1.Parameters()(8) = 2.0;
  module1.Reset();
  module1.Forward(input, output);
  // Value calculated using tensorflow.nn.atrous_conv2d()
  REQUIRE(arma::accu(output) == 792.0);

  // Test the Backward function.
  module1.Backward(input, output, delta);
  REQUIRE(arma::accu(delta) == 2376);

  AtrousConvolution<> module2(1, 1, 3, 3, 2, 2, 0, 0, 7, 7, 2, 2);
  // Test the forward function.
  input = arma::linspace<arma::colvec>(0, 48, 49);
  module2.Parameters() = arma::mat(9 + 1, 1, arma::fill::zeros);
  module2.Parameters()(0) = 1.0;
  module2.Parameters()(3) = 1.0;
  module2.Parameters()(6) = 1.0;
  module2.Reset();
  module2.Forward(input, output);
  // Value calculated using tensorflow.nn.conv2d()
  REQUIRE(arma::accu(output) == 264.0);

  // Test the backward function.
  module2.Backward(input, output, delta);
  REQUIRE(arma::accu(delta) == 792.0);
}

/**
 * Atrous Convolution layer numerical gradient test.
 */
TEST_CASE("GradientAtrousConvolutionLayerTest", "[ANNLayerTest]")
{
  // Add function gradient instantiation.
  struct GradientFunction
  {
    GradientFunction()
    {
      input = arma::linspace<arma::colvec>(0, 35, 36);
      target = arma::mat("1");

      model = new FFN<NegativeLogLikelihood<>, RandomInitialization>();
      model->Predictors() = input;
      model->Responses() = target;
      model->Add<IdentityLayer<> >();
      model->Add<AtrousConvolution<> >(1, 1, 3, 3, 1, 1, 0, 0, 6, 6, 2, 2);
      model->Add<LogSoftMax<> >();
    }

    ~GradientFunction()
    {
      delete model;
    }

    double Gradient(arma::mat& gradient) const
    {
      double error = model->Evaluate(model->Parameters(), 0, 1);
      model->Gradient(model->Parameters(), 0, gradient, 1);
      return error;
    }

    arma::mat& Parameters() { return model->Parameters(); }

    FFN<NegativeLogLikelihood<>, RandomInitialization>* model;
    arma::mat input, target;
  } function;

  // TODO: this tolerance seems far higher than necessary.  The implementation
  // should be checked.
  REQUIRE(CheckGradient(function) <= 0.2);
}

/**
 * Test the functions to access and modify the parameters of the
 * AtrousConvolution layer.
 */
TEST_CASE("AtrousConvolutionLayerParametersTest", "[ANNLayerTest]")
{
  // Parameter order for the constructor: inSize, outSize, kW, kH, dW, dH, padW,
  // padH, inputWidth, inputHeight, dilationW, dilationH, paddingType ("none").
  AtrousConvolution<> layer1(1, 2, 3, 4, 5, 6, std::make_tuple(7, 8),
      std::make_tuple(9, 10), 11, 12, 13, 14);
  AtrousConvolution<> layer2(2, 3, 4, 5, 6, 7, std::make_tuple(8, 9),
      std::make_tuple(10, 11), 12, 13, 14, 15);

  // Make sure we can get the parameters successfully.
  REQUIRE(layer1.InputWidth() == 11);
  REQUIRE(layer1.InputHeight() == 12);
  REQUIRE(layer1.KernelWidth() == 3);
  REQUIRE(layer1.KernelHeight() == 4);
  REQUIRE(layer1.StrideWidth() == 5);
  REQUIRE(layer1.StrideHeight() == 6);
  REQUIRE(layer1.Padding().PadHTop() == 9);
  REQUIRE(layer1.Padding().PadHBottom() == 10);
  REQUIRE(layer1.Padding().PadWLeft() == 7);
  REQUIRE(layer1.Padding().PadWRight() == 8);
  REQUIRE(layer1.DilationWidth() == 13);
  REQUIRE(layer1.DilationHeight() == 14);

  // Now modify the parameters to match the second layer.
  layer1.InputWidth() = 12;
  layer1.InputHeight() = 13;
  layer1.KernelWidth() = 4;
  layer1.KernelHeight() = 5;
  layer1.StrideWidth() = 6;
  layer1.StrideHeight() = 7;
  layer1.Padding().PadHTop() = 10;
  layer1.Padding().PadHBottom() = 11;
  layer1.Padding().PadWLeft() = 8;
  layer1.Padding().PadWRight() = 9;
  layer1.DilationWidth() = 14;
  layer1.DilationHeight() = 15;

  // Now ensure all results are the same.
  REQUIRE(layer1.InputWidth() == layer2.InputWidth());
  REQUIRE(layer1.InputHeight() == layer2.InputHeight());
  REQUIRE(layer1.KernelWidth() == layer2.KernelWidth());
  REQUIRE(layer1.KernelHeight() == layer2.KernelHeight());
  REQUIRE(layer1.StrideWidth() == layer2.StrideWidth());
  REQUIRE(layer1.StrideHeight() == layer2.StrideHeight());
  REQUIRE(layer1.Padding().PadHTop() == layer2.Padding().PadHTop());
  REQUIRE(layer1.Padding().PadHBottom() ==
                      layer2.Padding().PadHBottom());
  REQUIRE(layer1.Padding().PadWLeft() ==
                      layer2.Padding().PadWLeft());
  REQUIRE(layer1.Padding().PadWRight() ==
                      layer2.Padding().PadWRight());
  REQUIRE(layer1.DilationWidth() == layer2.DilationWidth());
  REQUIRE(layer1.DilationHeight() == layer2.DilationHeight());
}

/**
 * Test that the padding options are working correctly in Atrous Convolution
 * layer.
 */
TEST_CASE("AtrousConvolutionLayerPaddingTest", "[ANNLayerTest]")
{
  arma::mat output, input, delta;

  // Check valid padding option.
  AtrousConvolution<> module1(1, 1, 3, 3, 1, 1,
      std::tuple<size_t, size_t>(1, 1), std::tuple<size_t, size_t>(1, 1), 7, 7,
      2, 2, "valid");

  // Test the Forward function.
  input = arma::linspace<arma::colvec>(0, 48, 49);
  module1.Parameters() = arma::mat(9 + 1, 1, arma::fill::zeros);
  module1.Reset();
  module1.Forward(input, output);

  REQUIRE(arma::accu(output) == 0);
  REQUIRE(output.n_rows == 9);
  REQUIRE(output.n_cols == 1);

  // Test the Backward function.
  module1.Backward(input, output, delta);

  // Check same padding option.
  AtrousConvolution<> module2(1, 1, 3, 3, 1, 1,
      std::tuple<size_t, size_t>(0, 0), std::tuple<size_t, size_t>(0, 0), 7, 7,
      2, 2, "same");

  // Test the forward function.
  input = arma::linspace<arma::colvec>(0, 48, 49);
  module2.Parameters() = arma::mat(9 + 1, 1, arma::fill::zeros);
  module2.Reset();
  module2.Forward(input, output);

  REQUIRE(arma::accu(output) == 0);
  REQUIRE(output.n_rows == 49);
  REQUIRE(output.n_cols == 1);

  // Test the backward function.
  module2.Backward(input, output, delta);
}

/**
 * Tests the LayerNorm layer.
 */
TEST_CASE("LayerNormTest", "[ANNLayerTest]")
{
  arma::mat input, output;
  input << 5.1 << 3.5 << arma::endr
        << 4.9 << 3.0 << arma::endr
        << 4.7 << 3.2 << arma::endr;

  LayerNorm<> model(input.n_rows);
  model.Reset();

  model.Forward(input, output);
  arma::mat result;
  result << 1.2247 << 1.2978 << arma::endr
         << 0 << -1.1355 << arma::endr
         << -1.2247 << -0.1622 << arma::endr;

  CheckMatrices(output, result, 1e-1);
  result.clear();

  output = model.Mean();
  result << 4.9000 << 3.2333 << arma::endr;

  CheckMatrices(output, result, 1e-1);
  result.clear();

  output = model.Variance();
  result << 0.0267 << 0.0422 << arma::endr;

  CheckMatrices(output, result, 1e-1);
}

/**
 * LayerNorm layer numerical gradient test.
 */
TEST_CASE("GradientLayerNormTest", "[ANNLayerTest]")
{
  // Add function gradient instantiation.
  struct GradientFunction
  {
    GradientFunction()
    {
      input = arma::randn(10, 256);
      arma::mat target;
      target.ones(1, 256);

      model = new FFN<NegativeLogLikelihood<>, NguyenWidrowInitialization>();
      model->Predictors() = input;
      model->Responses() = target;
      model->Add<IdentityLayer<> >();
      model->Add<Linear<> >(10, 10);
      model->Add<LayerNorm<> >(10);
      model->Add<Linear<> >(10, 2);
      model->Add<LogSoftMax<> >();
    }

    ~GradientFunction()
    {
      delete model;
    }

    double Gradient(arma::mat& gradient) const
    {
      double error = model->Evaluate(model->Parameters(), 0, 256, false);
      model->Gradient(model->Parameters(), 0, gradient, 256);
      return error;
    }

    arma::mat& Parameters() { return model->Parameters(); }

    FFN<NegativeLogLikelihood<>, NguyenWidrowInitialization>* model;
    arma::mat input, target;
  } function;

  REQUIRE(CheckGradient(function) <= 1e-4);
}

/**
 * Test that the functions that can access the parameters of the
 * Layer Norm layer work.
 */
TEST_CASE("LayerNormLayerParametersTest", "[ANNLayerTest]")
{
  // Parameter order : size, eps.
  LayerNorm<> layer(5, 1e-3);

  // Make sure we can get the parameters successfully.
  REQUIRE(layer.InSize() == 5);
  REQUIRE(layer.Epsilon() == 1e-3);
}

/**
 * Test if the AddMerge layer is able to forward the
 * Forward/Backward/Gradient calls.
 */
TEST_CASE("AddMergeRunTest", "[ANNLayerTest]")
{
  arma::mat output, input, delta, error;

  AddMerge<> module(true, true);

  Linear<>* linear = new Linear<>(10, 10);
  module.Add(linear);

  linear->Parameters().randu();
  linear->Reset();

  input = arma::zeros(10, 1);
  module.Forward(input, output);

  double parameterSum = arma::accu(linear->Parameters().submat(
      100, 0, linear->Parameters().n_elem - 1, 0));

  // Test the Backward function.
  module.Backward(input, input, delta);

  // Clean up before we break,
  delete linear;

  REQUIRE(parameterSum == Approx(arma::accu(output)).epsilon(1e-5));
  REQUIRE(arma::accu(delta) == 0);
}

/**
 * Test if the MultiplyMerge layer is able to forward the
 * Forward/Backward/Gradient calls.
 */
TEST_CASE("MultiplyMergeRunTest", "[ANNLayerTest]")
{
  arma::mat output, input, delta, error;

  MultiplyMerge<> module(true, true);

  Linear<>* linear = new Linear<>(10, 10);
  module.Add(linear);

  linear->Parameters().randu();
  linear->Reset();

  input = arma::zeros(10, 1);
  module.Forward(input, output);

  double parameterSum = arma::accu(linear->Parameters().submat(
      100, 0, linear->Parameters().n_elem - 1, 0));

  // Test the Backward function.
  module.Backward(input, input, delta);

  // Clean up before we break,
  delete linear;

  REQUIRE(parameterSum == Approx(arma::accu(output)).epsilon(1e-5));
  REQUIRE(arma::accu(delta) == 0);
}

/**
 * Simple subview module test.
 */
TEST_CASE("SimpleSubviewLayerTest", "[ANNLayerTest]")
{
  arma::mat output, input, delta, outputMat;
  Subview<> moduleRow(1, 10, 19);

  // Test the Forward function for a vector.
  input = arma::ones(20, 1);
  moduleRow.Forward(input, output);
  REQUIRE(output.n_rows == 10);

  Subview<> moduleMat(4, 3, 6, 0, 2);

  // Test the Forward function for a matrix.
  input = arma::ones(20, 8);
  moduleMat.Forward(input, outputMat);
  REQUIRE(outputMat.n_rows == 12);
  REQUIRE(outputMat.n_cols == 2);

  // Test the Backward function.
  moduleMat.Backward(input, input, delta);
  REQUIRE(accu(delta) == 160);
  REQUIRE(delta.n_rows == 20);
}

/**
 * Subview index test.
 */
TEST_CASE("SubviewIndexTest", "[ANNLayerTest]")
{
  arma::mat outputEnd, outputMid, outputStart, input, delta;
  input = arma::linspace<arma::vec>(1, 20, 20);

  // Slicing from the initial indices.
  Subview<> moduleStart(1, 0, 9);
  arma::mat subStart = arma::linspace<arma::vec>(1, 10, 10);

  moduleStart.Forward(input, outputStart);
  CheckMatrices(outputStart, subStart);

  // Slicing from the mid indices.
  Subview<> moduleMid(1, 6, 15);
  arma::mat subMid = arma::linspace<arma::vec>(7, 16, 10);

  moduleMid.Forward(input, outputMid);
  CheckMatrices(outputMid, subMid);

  // Slicing from the end indices.
  Subview<> moduleEnd(1, 10, 19);
  arma::mat subEnd = arma::linspace<arma::vec>(11, 20, 10);

  moduleEnd.Forward(input, outputEnd);
  CheckMatrices(outputEnd, subEnd);
}

/**
 * Subview batch test.
 */
TEST_CASE("SubviewBatchTest", "[ANNLayerTest]")
{
  arma::mat output, input, outputCol, outputMat, outputDef;

  // All rows selected.
  Subview<> moduleCol(1, 0, 19);

  // Test with inSize 1.
  input = arma::ones(20, 8);
  moduleCol.Forward(input, outputCol);
  CheckMatrices(outputCol, input);

  // Few rows and columns selected.
  Subview<> moduleMat(4, 3, 6, 0, 2);

  // Test with inSize greater than 1.
  moduleMat.Forward(input, outputMat);
  output = arma::ones(12, 2);
  CheckMatrices(outputMat, output);

  // endCol changed to 3 by default.
  Subview<> moduleDef(4, 1, 6, 0, 4);

  // Test with inSize greater than 1 and endCol >= inSize.
  moduleDef.Forward(input, outputDef);
  output = arma::ones(24, 2);
  CheckMatrices(outputDef, output);
}

/**
 * Test that the functions that can modify and access the parameters of the
 * Subview layer work.
 */
TEST_CASE("SubviewLayerParametersTest", "[ANNLayerTest]")
{
  // Parameter order : inSize, beginRow, endRow, beginCol, endCol.
  Subview<> layer1(1, 2, 3, 4, 5);
  Subview<> layer2(1, 3, 4, 5, 6);

  // Make sure we can get the parameters correctly.
  REQUIRE(layer1.InSize() == 1);
  REQUIRE(layer1.BeginRow() == 2);
  REQUIRE(layer1.EndRow() == 3);
  REQUIRE(layer1.BeginCol() == 4);
  REQUIRE(layer1.EndCol() == 5);

  // Now modify the parameters to match the second layer.
  layer1.BeginRow() = 3;
  layer1.EndRow() = 4;
  layer1.BeginCol() = 5;
  layer1.EndCol() = 6;

  // Now ensure all results are the same.
  REQUIRE(layer1.InSize() == layer2.InSize());
  REQUIRE(layer1.BeginRow() == layer2.BeginRow());
  REQUIRE(layer1.EndRow() == layer2.EndRow());
  REQUIRE(layer1.BeginCol() == layer2.BeginCol());
  REQUIRE(layer1.EndCol() == layer2.EndCol());
}

/*
 * Simple Reparametrization module test.
 */
TEST_CASE("SimpleReparametrizationLayerTest", "[ANNLayerTest]")
{
  arma::mat input, output, delta;
  Reparametrization<> module(5);

  // Test the Forward function. As the mean is zero and the standard
  // deviation is small, after multiplying the gaussian sample, the
  // output should be small enough.
  input = join_cols(arma::ones<arma::mat>(5, 1) * -15,
      arma::zeros<arma::mat>(5, 1));
  module.Forward(input, output);
  REQUIRE(arma::accu(output) <= 1e-5);

  // Test the Backward function.
  arma::mat gy = arma::zeros<arma::mat>(5, 1);
  module.Backward(input, gy, delta);
  REQUIRE(arma::accu(delta) != 0); // klBackward will be added.
}

/**
 * Reparametrization module stochastic boolean test.
 */
TEST_CASE("ReparametrizationLayerStochasticTest", "[ANNLayerTest]")
{
  arma::mat input, outputA, outputB;
  Reparametrization<> module(5, false);

  input = join_cols(arma::ones<arma::mat>(5, 1),
      arma::zeros<arma::mat>(5, 1));

  // Test if two forward passes generate same output.
  module.Forward(input, outputA);
  module.Forward(input, outputB);

  CheckMatrices(outputA, outputB);
}

/**
 * Reparametrization module includeKl boolean test.
 */
TEST_CASE("ReparametrizationLayerIncludeKlTest", "[ANNLayerTest]")
{
  arma::mat input, output, gy, delta;
  Reparametrization<> module(5, true, false);

  input = join_cols(arma::ones<arma::mat>(5, 1),
      arma::zeros<arma::mat>(5, 1));
  module.Forward(input, output);

  // As KL divergence is not included, with the above inputs, the delta
  // matrix should be all zeros.
  gy = arma::zeros(output.n_rows, output.n_cols);
  module.Backward(output, gy, delta);

  REQUIRE(arma::accu(delta) == 0);
}

/**
 * Jacobian Reparametrization module test.
 */
TEST_CASE("JacobianReparametrizationLayerTest", "[ANNLayerTest]")
{
  for (size_t i = 0; i < 5; ++i)
  {
    const size_t inputElementsHalf = math::RandInt(2, 1000);

    arma::mat input;
    input.set_size(inputElementsHalf * 2, 1);

    Reparametrization<> module(inputElementsHalf, false, false);

    double error = JacobianTest(module, input);
    REQUIRE(error <= 1e-5);
  }
}

/**
 * Reparametrization layer numerical gradient test.
 */
TEST_CASE("GradientReparametrizationLayerTest", "[ANNLayerTest]")
{
  // Linear function gradient instantiation.
  struct GradientFunction
  {
    GradientFunction()
    {
      input = arma::randu(10, 1);
      target = arma::mat("1");

      model = new FFN<NegativeLogLikelihood<>, NguyenWidrowInitialization>();
      model->Predictors() = input;
      model->Responses() = target;
      model->Add<IdentityLayer<> >();
      model->Add<Linear<> >(10, 6);
      model->Add<Reparametrization<> >(3, false, true, 1);
      model->Add<Linear<> >(3, 2);
      model->Add<LogSoftMax<> >();
    }

    ~GradientFunction()
    {
      delete model;
    }

    double Gradient(arma::mat& gradient) const
    {
      double error = model->Evaluate(model->Parameters(), 0, 1);
      model->Gradient(model->Parameters(), 0, gradient, 1);
      return error;
    }

    arma::mat& Parameters() { return model->Parameters(); }

    FFN<NegativeLogLikelihood<>, NguyenWidrowInitialization>* model;
    arma::mat input, target;
  } function;

  REQUIRE(CheckGradient(function) <= 1e-4);
}

/**
 * Reparametrization layer beta numerical gradient test.
 */
TEST_CASE("GradientReparametrizationLayerBetaTest", "[ANNLayerTest]")
{
  // Linear function gradient instantiation.
  struct GradientFunction
  {
    GradientFunction()
    {
      input = arma::randu(10, 2);
      target = arma::mat("1 1");

      model = new FFN<NegativeLogLikelihood<>, NguyenWidrowInitialization>();
      model->Predictors() = input;
      model->Responses() = target;
      model->Add<IdentityLayer<> >();
      model->Add<Linear<> >(10, 6);
      // Use a value of beta not equal to 1.
      model->Add<Reparametrization<> >(3, false, true, 2);
      model->Add<Linear<> >(3, 2);
      model->Add<LogSoftMax<> >();
    }

    ~GradientFunction()
    {
      delete model;
    }

    double Gradient(arma::mat& gradient) const
    {
      double error = model->Evaluate(model->Parameters(), 0, 1);
      model->Gradient(model->Parameters(), 0, gradient, 1);
      return error;
    }

    arma::mat& Parameters() { return model->Parameters(); }

    FFN<NegativeLogLikelihood<>, NguyenWidrowInitialization>* model;
    arma::mat input, target;
  } function;

  REQUIRE(CheckGradient(function) <= 1e-4);
}

/**
 * Test that the functions that can access the parameters of the
 * Reparametrization layer work.
 */
TEST_CASE("ReparametrizationLayerParametersTest", "[ANNLayerTest]")
{
  // Parameter order : latentSize, stochastic, includeKL, beta.
  Reparametrization<> layer(5, false, false, 2);

  // Make sure we can get the parameters successfully.
  REQUIRE(layer.OutputSize() == 5);
  REQUIRE(layer.Stochastic() == false);
  REQUIRE(layer.IncludeKL() == false);
  REQUIRE(layer.Beta() == 2);
}

/**
 * Simple residual module test.
 */
TEST_CASE("SimpleResidualLayerTest", "[ANNLayerTest]")
{
  arma::mat outputA, outputB, input, deltaA, deltaB;

  Sequential<>* sequential = new Sequential<>(true);
  Residual<>* residual = new Residual<>(true);

  Linear<>* linearA = new Linear<>(10, 10);
  linearA->Parameters().randu();
  linearA->Reset();
  Linear<>* linearB = new Linear<>(10, 10);
  linearB->Parameters().randu();
  linearB->Reset();

  // Add the same layers (with the same parameters) to both Sequential and
  // Residual object.
  sequential->Add(linearA);
  sequential->Add(linearB);

  residual->Add(linearA);
  residual->Add(linearB);

  // Test the Forward function (pass the same input to both).
  input = arma::randu(10, 1);
  sequential->Forward(input, outputA);
  residual->Forward(input, outputB);

  CheckMatrices(outputA, outputB - input);

  // Test the Backward function (pass the same error to both).
  sequential->Backward(input, input, deltaA);
  residual->Backward(input, input, deltaB);

  CheckMatrices(deltaA, deltaB - input);

  delete sequential;
  delete residual;
  delete linearA;
  delete linearB;
}

/**
 * Simple Highway module test.
 */
TEST_CASE("SimpleHighwayLayerTest", "[ANNLayerTest]")
{
  arma::mat outputA, outputB, input, deltaA, deltaB;
  Sequential<>* sequential = new Sequential<>(true);
  Highway<>* highway = new Highway<>(10, true);
  highway->Parameters().zeros();
  highway->Reset();

  Linear<>* linearA = new Linear<>(10, 10);
  linearA->Parameters().randu();
  linearA->Reset();
  Linear<>* linearB = new Linear<>(10, 10);
  linearB->Parameters().randu();
  linearB->Reset();

  // Add the same layers (with the same parameters) to both Sequential and
  // Highway object.
  highway->Add(linearA);
  highway->Add(linearB);
  sequential->Add(linearA);
  sequential->Add(linearB);

  // Test the Forward function (pass the same input to both).
  input = arma::randu(10, 1);
  sequential->Forward(input, outputA);
  highway->Forward(input, outputB);

  CheckMatrices(outputB, input * 0.5 + outputA * 0.5);

  delete sequential;
  delete highway;
  delete linearA;
  delete linearB;
}

/**
 * Test that the function that can access the inSize parameter of the
 * Highway layer works.
 */
TEST_CASE("HighwayLayerParametersTest", "[ANNLayerTest]")
{
  // Parameter order : inSize, model.
  Highway<> layer(1, true);

  // Make sure we can get the parameter successfully.
  REQUIRE(layer.InSize() == 1);
}

/**
 * Sequential layer numerical gradient test.
 */
TEST_CASE("GradientHighwayLayerTest", "[ANNLayerTest]")
{
  // Linear function gradient instantiation.
  struct GradientFunction
  {
    GradientFunction()
    {
      input = arma::randu(5, 1);
      target = arma::mat("1");

      model = new FFN<NegativeLogLikelihood<>, NguyenWidrowInitialization>();
      model->Predictors() = input;
      model->Responses() = target;
      model->Add<IdentityLayer<> >();
      model->Add<Linear<> >(5, 10);

      highway = new Highway<>(10);
      highway->Add<Linear<> >(10, 10);
      highway->Add<ReLULayer<> >();
      highway->Add<Linear<> >(10, 10);
      highway->Add<ReLULayer<> >();

      model->Add(highway);
      model->Add<Linear<> >(10, 2);
      model->Add<LogSoftMax<> >();
    }

    ~GradientFunction()
    {
      delete model;
    }

    double Gradient(arma::mat& gradient) const
    {
      double error = model->Evaluate(model->Parameters(), 0, 1);
      model->Gradient(model->Parameters(), 0, gradient, 1);
      return error;
    }

    arma::mat& Parameters() { return model->Parameters(); }

    FFN<NegativeLogLikelihood<>, NguyenWidrowInitialization>* model;
    Highway<>* highway;
    arma::mat input, target;
  } function;

  REQUIRE(CheckGradient(function) <= 1e-4);
}

/**
 * Sequential layer numerical gradient test.
 */
TEST_CASE("GradientSequentialLayerTest", "[ANNLayerTest]")
{
  // Linear function gradient instantiation.
  struct GradientFunction
  {
    GradientFunction()
    {
      input = arma::randu(10, 1);
      target = arma::mat("1");

      model = new FFN<NegativeLogLikelihood<>, NguyenWidrowInitialization>();
      model->Predictors() = input;
      model->Responses() = target;
      model->Add<IdentityLayer<> >();
      model->Add<Linear<> >(10, 10);
      sequential = new Sequential<>();
      sequential->Add<Linear<> >(10, 10);
      sequential->Add<ReLULayer<> >();
      sequential->Add<Linear<> >(10, 5);
      sequential->Add<ReLULayer<> >();

      model->Add(sequential);
      model->Add<Linear<> >(5, 2);
      model->Add<LogSoftMax<> >();
    }

    ~GradientFunction()
    {
      delete model;
    }

    double Gradient(arma::mat& gradient) const
    {
      double error = model->Evaluate(model->Parameters(), 0, 1);
      model->Gradient(model->Parameters(), 0, gradient, 1);
      return error;
    }

    arma::mat& Parameters() { return model->Parameters(); }

    FFN<NegativeLogLikelihood<>, NguyenWidrowInitialization>* model;
    Sequential<>* sequential;
    arma::mat input, target;
  } function;

  REQUIRE(CheckGradient(function) <= 1e-4);
}

/**
 * WeightNorm layer numerical gradient test.
 */
TEST_CASE("GradientWeightNormLayerTest", "[ANNLayerTest]")
{
  // Linear function gradient instantiation.
  struct GradientFunction
  {
    GradientFunction()
    {
      input = arma::randu(10, 1);
      target = arma::mat("1");

      model = new FFN<NegativeLogLikelihood<>, NguyenWidrowInitialization>();
      model->Predictors() = input;
      model->Responses() = target;
      model->Add<Linear<> >(10, 10);

      Linear<>* linear = new Linear<>(10, 2);
      weightNorm = new WeightNorm<>(linear);

      model->Add(weightNorm);
      model->Add<LogSoftMax<> >();
    }

    ~GradientFunction()
    {
      delete model;
    }

    double Gradient(arma::mat& gradient) const
    {
      double error = model->Evaluate(model->Parameters(), 0, 1);
      model->Gradient(model->Parameters(), 0, gradient, 1);
      return error;
    }

    arma::mat& Parameters() { return model->Parameters(); }

    FFN<NegativeLogLikelihood<>, NguyenWidrowInitialization>* model;
    WeightNorm<>* weightNorm;
    arma::mat input, target;
  } function;

  REQUIRE(CheckGradient(function) <= 1e-4);
}

/**
 * Test if the WeightNorm layer is able to forward the
 * Forward/Backward/Gradient calls.
 */
TEST_CASE("WeightNormRunTest", "[ANNLayerTest]")
{
  arma::mat output, input, delta, error;

  Linear<>* linear = new Linear<>(10, 10);

  WeightNorm<> module(linear);

  module.Parameters().randu();
  module.Reset();

  linear->Bias().zeros();

  input = arma::zeros(10, 1);
  module.Forward(input, output);

  // Test the Backward function.
  module.Backward(input, input, delta);

  REQUIRE(0 == arma::accu(output));
  REQUIRE(arma::accu(delta) == 0);
}

// General ANN serialization test.
template<typename LayerType>
void ANNLayerSerializationTest(LayerType& layer)
{
  arma::mat input(5, 100, arma::fill::randu);
  arma::mat output(5, 100, arma::fill::randu);

  FFN<NegativeLogLikelihood<>, ann::RandomInitialization> model;
  model.Add<Linear<>>(input.n_rows, 10);
  model.Add<LayerType>(layer);
  model.Add<ReLULayer<>>();
  model.Add<Linear<>>(10, output.n_rows);
  model.Add<LogSoftMax<>>();

  ens::StandardSGD opt(0.1, 1, 5, -100, false);
  model.Train(input, output, opt);

  arma::mat originalOutput;
  model.Predict(input, originalOutput);

  // Now serialize the model.
  FFN<NegativeLogLikelihood<>, ann::RandomInitialization> xmlModel, textModel,
      binaryModel;
  SerializeObjectAll(model, xmlModel, textModel, binaryModel);

  // Ensure that predictions are the same.
  arma::mat modelOutput, xmlOutput, textOutput, binaryOutput;
  model.Predict(input, modelOutput);
  xmlModel.Predict(input, xmlOutput);
  textModel.Predict(input, textOutput);
  binaryModel.Predict(input, binaryOutput);

  CheckMatrices(originalOutput, modelOutput, 1e-5);
  CheckMatrices(originalOutput, xmlOutput, 1e-5);
  CheckMatrices(originalOutput, textOutput, 1e-5);
  CheckMatrices(originalOutput, binaryOutput, 1e-5);
}

/**
 * Simple serialization test for batch normalization layer.
 */
TEST_CASE("BatchNormSerializationTest", "[ANNLayerTest]")
{
  BatchNorm<> layer(10);
  ANNLayerSerializationTest(layer);
}

/**
 * Simple serialization test for layer normalization layer.
 */
TEST_CASE("LayerNormSerializationTest", "[ANNLayerTest]")
{
  LayerNorm<> layer(10);
  ANNLayerSerializationTest(layer);
}

/**
 * Test that the functions that can modify and access the parameters of the
 * Convolution layer work.
 */
TEST_CASE("ConvolutionLayerParametersTest", "[ANNLayerTest]")
{
  // Parameter order: inSize, outSize, kW, kH, dW, dH, padW, padH, inputWidth,
  // inputHeight, paddingType.
  Convolution<> layer1(1, 2, 3, 4, 5, 6, std::tuple<size_t, size_t>(7, 8),
      std::tuple<size_t, size_t>(9, 10), 11, 12, "none");
  Convolution<> layer2(2, 3, 4, 5, 6, 7, std::tuple<size_t, size_t>(8, 9),
      std::tuple<size_t, size_t>(10, 11), 12, 13, "none");

  // Make sure we can get the parameters successfully.
  REQUIRE(layer1.InputWidth() == 11);
  REQUIRE(layer1.InputHeight() == 12);
  REQUIRE(layer1.KernelWidth() == 3);
  REQUIRE(layer1.KernelHeight() == 4);
  REQUIRE(layer1.StrideWidth() == 5);
  REQUIRE(layer1.StrideHeight() == 6);
  REQUIRE(layer1.PadWLeft() == 7);
  REQUIRE(layer1.PadWRight() == 8);
  REQUIRE(layer1.PadHTop() == 9);
  REQUIRE(layer1.PadHBottom() == 10);

  // Now modify the parameters to match the second layer.
  layer1.InputWidth() = 12;
  layer1.InputHeight() = 13;
  layer1.KernelWidth() = 4;
  layer1.KernelHeight() = 5;
  layer1.StrideWidth() = 6;
  layer1.StrideHeight() = 7;
  layer1.PadWLeft() = 8;
  layer1.PadWRight() = 9;
  layer1.PadHTop() = 10;
  layer1.PadHBottom() = 11;

  // Now ensure all results are the same.
  REQUIRE(layer1.InputWidth() == layer2.InputWidth());
  REQUIRE(layer1.InputHeight() == layer2.InputHeight());
  REQUIRE(layer1.KernelWidth() == layer2.KernelWidth());
  REQUIRE(layer1.KernelHeight() == layer2.KernelHeight());
  REQUIRE(layer1.StrideWidth() == layer2.StrideWidth());
  REQUIRE(layer1.StrideHeight() == layer2.StrideHeight());
  REQUIRE(layer1.PadWLeft() == layer2.PadWLeft());
  REQUIRE(layer1.PadWRight() == layer2.PadWRight());
  REQUIRE(layer1.PadHTop() == layer2.PadHTop());
  REQUIRE(layer1.PadHBottom() == layer2.PadHBottom());
}

/**
 * Test that the padding options are working correctly in Convolution layer.
 */
TEST_CASE("ConvolutionLayerPaddingTest", "[ANNLayerTest]")
{
  arma::mat output, input, delta;

  // Check valid padding option.
  Convolution<> module1(1, 1, 3, 3, 1, 1, std::tuple<size_t, size_t>(1, 1),
      std::tuple<size_t, size_t>(1, 1), 7, 7, "valid");

  // Test the Forward function.
  input = arma::linspace<arma::colvec>(0, 48, 49);
  module1.Parameters() = arma::mat(9 + 1, 1, arma::fill::zeros);
  module1.Reset();
  module1.Forward(input, output);

  REQUIRE(arma::accu(output) == 0);
  REQUIRE(output.n_rows == 25);
  REQUIRE(output.n_cols == 1);

  // Test the Backward function.
  module1.Backward(input, output, delta);

  // Check same padding option.
  Convolution<> module2(1, 1, 3, 3, 1, 1, std::tuple<size_t, size_t>(0, 0),
      std::tuple<size_t, size_t>(0, 0), 7, 7, "same");

  // Test the forward function.
  input = arma::linspace<arma::colvec>(0, 48, 49);
  module2.Parameters() = arma::mat(9 + 1, 1, arma::fill::zeros);
  module2.Reset();
  module2.Forward(input, output);

  REQUIRE(arma::accu(output) == 0);
  REQUIRE(output.n_rows == 49);
  REQUIRE(output.n_cols == 1);

  // Test the backward function.
  module2.Backward(input, output, delta);
}

/**
 * Test that the padding options in Transposed Convolution layer.
 */
TEST_CASE("TransposedConvolutionLayerPaddingTest", "[ANNLayerTest]")
{
  arma::mat output, input, delta;

  TransposedConvolution<> module1(1, 1, 3, 3, 1, 1, 0, 0, 4, 4, 6, 6, "VALID");
  // Test the forward function.
  // Valid Should give the same result.
  input = arma::linspace<arma::colvec>(0, 15, 16);
  module1.Parameters() = arma::mat(9 + 1, 1, arma::fill::zeros);
  module1.Reset();
  module1.Forward(input, output);
  // Value calculated using tensorflow.nn.conv2d_transpose().
  REQUIRE(arma::accu(output) == 0.0);

  // Test the Backward Function.
  module1.Backward(input, output, delta);
  REQUIRE(arma::accu(delta) == 0.0);

  // Test Valid for non zero padding.
  TransposedConvolution<> module2(1, 1, 3, 3, 2, 2,
      std::tuple<size_t, size_t>(0, 0), std::tuple<size_t, size_t>(0, 0),
      2, 2, 5, 5, "VALID");
  // Test the forward function.
  input = arma::linspace<arma::colvec>(0, 3, 4);
  module2.Parameters() = arma::mat(25 + 1, 1, arma::fill::zeros);
  module2.Parameters()(2) = 8.0;
  module2.Parameters()(4) = 6.0;
  module2.Parameters()(6) = 4.0;
  module2.Parameters()(8) = 2.0;
  module2.Reset();
  module2.Forward(input, output);
  // Value calculated using torch.nn.functional.conv_transpose2d().
  REQUIRE(arma::accu(output) == 120.0);

  // Test the Backward Function.
  module2.Backward(input, output, delta);
  REQUIRE(arma::accu(delta) == 960.0);

  // Test for same padding type.
  TransposedConvolution<> module3(1, 1, 3, 3, 2, 2, 0, 0, 3, 3, 3, 3, "SAME");
  // Test the forward function.
  input = arma::linspace<arma::colvec>(0, 8, 9);
  module3.Parameters() = arma::mat(9 + 1, 1, arma::fill::zeros);
  module3.Reset();
  module3.Forward(input, output);
  REQUIRE(arma::accu(output) == 0);
  REQUIRE(output.n_rows == input.n_rows);
  REQUIRE(output.n_cols == input.n_cols);

  // Test the Backward Function.
  module3.Backward(input, output, delta);
  REQUIRE(arma::accu(delta) == 0.0);

  // Output shape should equal input.
  TransposedConvolution<> module4(1, 1, 3, 3, 1, 1,
    std::tuple<size_t, size_t>(2, 2), std::tuple<size_t, size_t>(2, 2),
    5, 5, 5, 5, "SAME");
  // Test the forward function.
  input = arma::linspace<arma::colvec>(0, 24, 25);
  module4.Parameters() = arma::mat(9 + 1, 1, arma::fill::zeros);
  module4.Reset();
  module4.Forward(input, output);
  REQUIRE(arma::accu(output) == 0);
  REQUIRE(output.n_rows == input.n_rows);
  REQUIRE(output.n_cols == input.n_cols);

  // Test the Backward Function.
  module4.Backward(input, output, delta);
  REQUIRE(arma::accu(delta) == 0.0);

  TransposedConvolution<> module5(1, 1, 3, 3, 2, 2, 0, 0, 2, 2, 2, 2, "SAME");
  // Test the forward function.
  input = arma::linspace<arma::colvec>(0, 3, 4);
  module5.Parameters() = arma::mat(25 + 1, 1, arma::fill::zeros);
  module5.Reset();
  module5.Forward(input, output);
  REQUIRE(arma::accu(output) == 0);
  REQUIRE(output.n_rows == input.n_rows);
  REQUIRE(output.n_cols == input.n_cols);

  // Test the Backward Function.
  module5.Backward(input, output, delta);
  REQUIRE(arma::accu(delta) == 0.0);

  TransposedConvolution<> module6(1, 1, 4, 4, 1, 1, 1, 1, 5, 5, 5, 5, "SAME");
  // Test the forward function.
  input = arma::linspace<arma::colvec>(0, 24, 25);
  module6.Parameters() = arma::mat(16 + 1, 1, arma::fill::zeros);
  module6.Reset();
  module6.Forward(input, output);
  REQUIRE(arma::accu(output) == 0);
  REQUIRE(output.n_rows == input.n_rows);
  REQUIRE(output.n_cols == input.n_cols);

  // Test the Backward Function.
  module6.Backward(input, output, delta);
  REQUIRE(arma::accu(delta) == 0.0);
}

/**
 * Simple test for Max Pooling layer.
 */
TEST_CASE("MaxPoolingTestCase", "[ANNLayerTest]")
{
  // For rectangular input to pooling layers.
  arma::mat input = arma::mat(12, 1);
  arma::mat output;
  input.zeros();
  input(0) = 1;
  input(1) = 2;
  input(2) = 3;
  input(3) = input(8) = 7;
  input(4) = 4;
  input(5) = 5;
  input(6) = input(7) = 6;
  input(10) = 8;
  input(11) = 9;
  // Output-Size should be 2 x 2.
  // Square output.
  MaxPooling<> module1(2, 2, 2, 1);
  module1.InputHeight() = 3;
  module1.InputWidth() = 4;
  module1.Forward(input, output);
  // Calculated using torch.nn.MaxPool2d().
  REQUIRE(arma::accu(output) == 28);
  REQUIRE(output.n_elem == 4);
  REQUIRE(output.n_cols == 1);

  // For Square input.
  input = arma::mat(9, 1);
  input.zeros();
  input(0) = 6;
  input(1) = 3;
  input(2) = 9;
  input(3) = 3;
  input(6) = 3;
  // Output-Size should be 1 x 2.
  // Rectangular output.
  MaxPooling<> module2(3, 2, 3, 1);
  module2.InputHeight() = 3;
  module2.InputWidth() = 3;
  module2.Forward(input, output);
  // Calculated using torch.nn.MaxPool2d().
  REQUIRE(arma::accu(output) == 12.0);
  REQUIRE(output.n_elem == 2);
  REQUIRE(output.n_cols == 1);

  // For Square input.
  input = arma::mat(16, 1);
  input.zeros();
  input(0) = 6;
  input(1) = 3;
  input(2) = 9;
  input(4) = 3;
  input(8) = 3;
  // Output-Size should be 3 x 3.
  // Square output.
  MaxPooling<> module3(2, 2, 1, 1);
  module3.InputHeight() = 4;
  module3.InputWidth() = 4;
  module3.Forward(input, output);
  // Calculated using torch.nn.MaxPool2d().
  REQUIRE(arma::accu(output) == 30.0);
  REQUIRE(output.n_elem == 9);
  REQUIRE(output.n_cols == 1);

  // For Rectangular input.
  input = arma::mat(6, 1);
  input.zeros();
  input(0) = 1;
  input(1) = 1;
  input(3) = 1;
  // Output-Size should be 2 x 2.
  // Square output.
  MaxPooling<> module4(2, 1, 1, 1);
  module4.InputHeight() = 2;
  module4.InputWidth() = 3;
  module4.Forward(input, output);
  // Calculated using torch.nn.MaxPool2d().
  REQUIRE(arma::accu(output) == 3);
  REQUIRE(output.n_elem == 4);
  REQUIRE(output.n_cols == 1);
}

/**
 * Test that the functions that can modify and access the parameters of the
 * Glimpse layer work.
 */
TEST_CASE("GlimpseLayerParametersTest", "[ANNLayerTest]")
{
  // Parameter order : inSize, size, depth, scale, inputWidth, inputHeight.
  Glimpse<> layer1(1, 2, 3, 4, 5, 6);
  Glimpse<> layer2(1, 2, 3, 4, 6, 7);

  // Make sure we can get the parameters successfully.
  REQUIRE(layer1.InputHeight() == 6);
  REQUIRE(layer1.InputWidth() == 5);
  REQUIRE(layer1.Scale() == 4);
  REQUIRE(layer1.Depth() == 3);
  REQUIRE(layer1.GlimpseSize() == 2);
  REQUIRE(layer1.InSize() == 1);

  // Now modify the parameters to match the second layer.
  layer1.InputHeight() = 7;
  layer1.InputWidth() = 6;

  // Now ensure that all the results are the same.
  REQUIRE(layer1.InputHeight() == layer2.InputHeight());
  REQUIRE(layer1.InputWidth() == layer2.InputWidth());
  REQUIRE(layer1.Scale() == layer2.Scale());
  REQUIRE(layer1.Depth() == layer2.Depth());
  REQUIRE(layer1.GlimpseSize() == layer2.GlimpseSize());
  REQUIRE(layer1.InSize() == layer2.InSize());
}

/**
 * Test that the function that can access the stdev parameter of the
 * Reinforce Normal layer works.
 */
TEST_CASE("ReinforceNormalLayerParametersTest", "[ANNLayerTest]")
{
  // Parameter : stdev.
  ReinforceNormal<> layer(4.0);

  // Make sure we can get the parameter successfully.
  REQUIRE(layer.StandardDeviation() == 4.0);
}

/**
 * Test that the function that can access the parameters of the
 * VR Class Reward layer works.
 */
TEST_CASE("VRClassRewardLayerParametersTest", "[ANNLayerTest]")
{
  // Parameter order : scale, sizeAverage.
  VRClassReward<> layer(2, false);

  // Make sure we can get the parameters successfully.
  REQUIRE(layer.Scale() == 2);
  REQUIRE(layer.SizeAverage() == false);
}

/**
 * Simple test for Adaptive pooling for Max Pooling layer.
 */
TEST_CASE("AdaptiveMaxPoolingTestCase", "[ANNLayerTest]")
{
  // For rectangular input.
  arma::mat input = arma::mat(12, 1);
  arma::mat output, delta;

  input.zeros();
  input(0) = 1;
  input(1) = 2;
  input(2) = 3;
  input(3) = input(8) = 7;
  input(4) = 4;
  input(5) = 5;
  input(6) = input(7) = 6;
  input(10) = 8;
  input(11) = 9;
  // Output-Size should be 2 x 2.
  // Square output.
  AdaptiveMaxPooling<> module1(2, 2);
  module1.InputHeight() = 3;
  module1.InputWidth() = 4;
  module1.Forward(input, output);
  // Calculated using torch.nn.AdaptiveMaxPool2d().
  REQUIRE(arma::accu(output) == 28);
  REQUIRE(output.n_elem == 4);
  REQUIRE(output.n_cols == 1);
  // Test the Backward Function.
  module1.Backward(input, output, delta);
  REQUIRE(arma::accu(delta) == 28.0);

  // For Square input.
  input = arma::mat(9, 1);
  input.zeros();
  input(0) = 6;
  input(1) = 3;
  input(2) = 9;
  input(3) = 3;
  input(6) = 3;
  // Output-Size should be 1 x 2.
  // Rectangular output.
  AdaptiveMaxPooling<> module2(2, 1);
  module2.InputHeight() = 3;
  module2.InputWidth() = 3;
  module2.Forward(input, output);
  // Calculated using torch.nn.AdaptiveMaxPool2d().
  REQUIRE(arma::accu(output) == 15.0);
  REQUIRE(output.n_elem == 2);
  REQUIRE(output.n_cols == 1);
  // Test the Backward Function.
  module2.Backward(input, output, delta);
  REQUIRE(arma::accu(delta) == 15.0);

  // For Square input.
  input = arma::mat(16, 1);
  input.zeros();
  input(0) = 6;
  input(1) = 3;
  input(2) = 9;
  input(4) = 3;
  input(8) = 3;
  // Output-Size should be 3 x 3.
  // Square output.
  AdaptiveMaxPooling<> module3(std::tuple<size_t, size_t>(3, 3));
  module3.InputHeight() = 4;
  module3.InputWidth() = 4;
  module3.Forward(input, output);
  // Calculated using torch.nn.AdaptiveMaxPool2d().
  REQUIRE(arma::accu(output) == 30.0);
  REQUIRE(output.n_elem == 9);
  REQUIRE(output.n_cols == 1);
  // Test the Backward Function.
  module3.Backward(input, output, delta);
  REQUIRE(arma::accu(delta) == 30.0);

  // For Rectangular input.
  input = arma::mat(20, 1);
  input.zeros();
  input(0) = 1;
  input(1) = 1;
  input(3) = 1;
  // Output-Size should be 2 x 2.
  // Square output.
  AdaptiveMaxPooling<> module4(std::tuple<size_t, size_t>(2, 2));
  module4.InputHeight() = 4;
  module4.InputWidth() = 5;
  module4.Forward(input, output);
  // Calculated using torch.nn.AdaptiveMaxPool2d().
  REQUIRE(arma::accu(output) == 2);
  REQUIRE(output.n_elem == 4);
  REQUIRE(output.n_cols == 1);
  // Test the Backward Function.
  module4.Backward(input, output, delta);
  REQUIRE(arma::accu(delta) == 2.0);
}

/**
 * Simple test for Adaptive pooling for Mean Pooling layer.
 */
TEST_CASE("AdaptiveMeanPoolingTestCase", "[ANNLayerTest]")
{
  // For rectangular input.
  arma::mat input = arma::mat(12, 1);
  arma::mat output, delta;

  input.zeros();
  input(0) = 1;
  input(1) = 2;
  input(2) = 3;
  input(3) = input(8) = 7;
  input(4) = 4;
  input(5) = 5;
  input(6) = input(7) = 6;
  input(10) = 8;
  input(11) = 9;
  // Output-Size should be 2 x 2.
  // Square output.
  AdaptiveMeanPooling<> module1(2, 2);
  module1.InputHeight() = 3;
  module1.InputWidth() = 4;
  module1.Forward(input, output);
  // Calculated using torch.nn.AdaptiveAvgPool2d().
  REQUIRE(arma::accu(output) == 19.75);
  REQUIRE(output.n_elem == 4);
  REQUIRE(output.n_cols == 1);
  // Test the Backward Function.
  module1.Backward(input, output, delta);
  REQUIRE(arma::accu(delta) == 7.0);

  // For Square input.
  input = arma::mat(9, 1);
  input.zeros();
  input(0) = 6;
  input(1) = 3;
  input(2) = 9;
  input(3) = 3;
  input(6) = 3;
  // Output-Size should be 1 x 2.
  // Rectangular output.
  AdaptiveMeanPooling<> module2(1, 2);
  module2.InputHeight() = 3;
  module2.InputWidth() = 3;
  module2.Forward(input, output);
  // Calculated using torch.nn.AdaptiveAvgPool2d().
  REQUIRE(arma::accu(output) == 4.5);
  REQUIRE(output.n_elem == 2);
  REQUIRE(output.n_cols == 1);
  // Test the Backward Function.
  module2.Backward(input, output, delta);
  REQUIRE(arma::accu(delta) == 0.0);

  // For Square input.
  input = arma::mat(16, 1);
  input.zeros();
  input(0) = 6;
  input(1) = 3;
  input(2) = 9;
  input(4) = 3;
  input(8) = 3;
  // Output-Size should be 3 x 3.
  // Square output.
  AdaptiveMeanPooling<> module3(std::tuple<size_t, size_t>(3, 3));
  module3.InputHeight() = 4;
  module3.InputWidth() = 4;
  module3.Forward(input, output);
  // Calculated using torch.nn.AdaptiveAvgPool2d().
  REQUIRE(arma::accu(output) == 10.5);
  REQUIRE(output.n_elem == 9);
  REQUIRE(output.n_cols == 1);
  // Test the Backward Function.
  module3.Backward(input, output, delta);
  REQUIRE(arma::accu(delta) == 10.5);

  // For Rectangular input.
  input = arma::mat(24, 1);
  input.zeros();
  input(0) = 3;
  input(1) = 3;
  input(4) = 3;
  // Output-Size should be 3 x 3.
  // Square output.
  AdaptiveMeanPooling<> module4(std::tuple<size_t, size_t>(3, 3));
  module4.InputHeight() = 4;
  module4.InputWidth() = 6;
  module4.Forward(input, output);
  // Calculated using torch.nn.AdaptiveAvgPool2d().
  REQUIRE(arma::accu(output) == 2.25);
  REQUIRE(output.n_elem == 9);
  REQUIRE(output.n_cols == 1);
  // Test the Backward Function.
  module4.Backward(input, output, delta);
  REQUIRE(arma::accu(delta) == 1.5);
}

TEST_CASE("TransposedConvolutionalLayerOptionalParameterTest", "[ANNLayerTest]")
{
  Sequential<>* decoder = new Sequential<>();

  // Check if we can create an object without specifying output.
  REQUIRE_NOTHROW(decoder->Add<TransposedConvolution<>>(24, 16,
      5, 5, 1, 1, 0, 0, 10, 10));

  REQUIRE_NOTHROW(decoder->Add<TransposedConvolution<>>(16, 1,
      15, 15, 1, 1, 1, 1, 14, 14));

  delete decoder;
}

TEST_CASE("BatchNormWithMinBatchesTest", "[ANNLayerTest]")
{
  arma::mat input, output, result, runningMean, runningVar, delta;

  // The input test matrix is of the form 3 x 2 x 4 x 1 where
  // number of images are 3 and number of feature maps are 2.
  input = arma::mat(8, 3);
  input << 1 << 446 << 42 << arma::endr
      << 2 << 16 << 63 << arma::endr
      << 3 << 13 << 63 << arma::endr
      << 4 << 21 << 21 << arma::endr
      << 1 << 13 << 11 << arma::endr
      << 32 << 45 << 42 << arma::endr
      << 22 << 16 << 63 << arma::endr
      << 32 << 13 << 42 << arma::endr;

  // Output calculated using torch.nn.BatchNorm2d().
  result = arma::mat(8, 3);
  result << -0.4786 << 3.2634 << -0.1338 << arma::endr
      << -0.4702 << -0.3525 << 0.0427 << arma::endr
      << -0.4618 << -0.3777 << 0.0427 << arma::endr
      << -0.4534 << -0.3104 << -0.3104 << arma::endr
      << -1.5429 << -0.8486 << -0.9643 << arma::endr
      << 0.2507 << 1.0029 << 0.8293 << arma::endr
      << -0.3279 << -0.675 << 2.0443 << arma::endr
      << 0.2507 << -0.8486 << 0.8293 << arma::endr;

  // Check correctness of batch normalization.
  BatchNorm<> module1(2, 1e-5, false, 0.1);
  module1.Reset();
  module1.Forward(input, output);
  CheckMatrices(output, result, 1e-1);

  // Check backward function.
  module1.Backward(input, output, delta);
  REQUIRE(arma::accu(delta) == Approx(0.0102676).epsilon(1e-5));

  // Check values for running mean and running variance.
  // Calculated using torch.nn.BatchNorm2d().
  runningMean = arma::mat(2, 1);
  runningVar = arma::mat(2, 1);
  runningMean(0) = 5.7917;
  runningMean(1) = 2.76667;
  runningVar(0) = 1543.6545;
  runningVar(1) = 33.488;

  CheckMatrices(runningMean, module1.TrainingMean(), 1e-3);
  CheckMatrices(runningVar, module1.TrainingVariance(), 1e-2);

  // Check correctness of layer when running mean and variance
  // are updated using cumulative average.
  BatchNorm<> module2(2);
  module2.Reset();
  module2.Forward(input, output);
  CheckMatrices(output, result, 1e-1);

  // Check values for running mean and running variance.
  // Calculated using torch.nn.BatchNorm2d().
  runningMean(0) = 57.9167;
  runningMean(1) = 27.6667;
  runningVar(0) = 15427.5380;
  runningVar(1) = 325.8787;

  CheckMatrices(runningMean, module2.TrainingMean(), 1e-2);
  CheckMatrices(runningVar, module2.TrainingVariance(), 1e-2);

  // Check correctness when model is testing.
  arma::mat deterministicOutput;
  module1.Deterministic() = true;
  module1.Forward(input, deterministicOutput);

  result.clear();
  result = arma::mat(8, 3);
  result << -0.12195 << 11.20426 << 0.92158 << arma::endr
      << -0.0965 << 0.259824 << 1.4560 << arma::endr
      << -0.071054 << 0.183567 << 1.45607 << arma::endr
      << -0.045601<< 0.3870852 << 0.38708 << arma::endr
      << -0.305288 << 1.7683 << 1.4227 << arma::endr
      << 5.05166 << 7.29812<< 6.7797 << arma::endr
      << 3.323614 << 2.2867 << 10.4086 << arma::endr
      << 5.05166 << 1.7683 << 6.7797 << arma::endr;

  CheckMatrices(result, deterministicOutput, 1e-1);

  // Check correctness by updating the running mean and variance again.
  module1.Deterministic() = false;

  // Clean up.
  output.clear();
  input.clear();

  // The input test matrix is of the form 2 x 2 x 3 x 1 where
  // number of images are 2 and number of feature maps are 2.
  input = arma::mat(6, 2);
  input << 12 << 443 << arma::endr
      << 134 << 45 << arma::endr
      << 11 << 13 << arma::endr
      << 14 << 55 << arma::endr
      << 110 << 4 << arma::endr
      << 1 << 45 << arma::endr;

  result << -0.629337 << 2.14791 << arma::endr
      << 0.156797 << -0.416694 << arma::endr
      << -0.63578 << -0.622893 << arma::endr
      << -0.637481 << 0.4440386 << arma::endr
      << 1.894857 << -0.901267 << arma::endr
      << -0.980402 << 0.180253 << arma::endr;

  module1.Forward(input, output);
  CheckMatrices(result, output, 1e-3);

  // Check correctness for the second module as well.
  module2.Forward(input, output);
  CheckMatrices(result, output, 1e-3);

  // Calculated using torch.nn.BatchNorm2d().
  runningMean(0) = 16.1792;
  runningMean(1) = 6.30667;
  runningVar(0) = 4276.5849;
  runningVar(1) = 202.595;

  CheckMatrices(runningMean, module1.TrainingMean(), 1e-3);
  CheckMatrices(runningVar, module1.TrainingVariance(), 1e-1);

  // Check correctness of running mean and variance when their
  // values are updated using cumulative average.
  runningMean(0) = 83.79166;
  runningMean(1) = 32.9166;
  runningVar(0) = 22164.1035;
  runningVar(1) = 1025.2227;

  CheckMatrices(runningMean, module2.TrainingMean(), 1e-3);
  CheckMatrices(runningVar, module2.TrainingVariance(), 1e-3);

  // Check backward function.
  module1.Backward(input, output, delta);

  deterministicOutput.clear();
  module1.Deterministic() = true;
  module1.Forward(input, deterministicOutput);

  result.clear();
  result << -0.06388436 << 6.524754114 << arma::endr
      << 1.799655281 << 0.44047968 << arma::endr
      << -0.07913291 << -0.04784981 << arma::endr
      << 0.5405045 << 3.4210097 << arma::endr
      << 7.2851023 << -0.1620577 << arma::endr
      << -0.37282639 << 2.7184474 << arma::endr;

  // Calculated using torch.nn.BatchNorm2d().
  CheckMatrices(result, deterministicOutput, 1e-1);
}

/**
 * Batch Normalization layer numerical gradient test.
 */
TEST_CASE("GradientBatchNormWithMiniBatchesTest", "[ANNLayerTest]")
{
  // Add function gradient instantiation.
  // To make this test robust, check it ten times.
  bool pass = false;
  for (size_t trial = 0; trial < 10; trial++)
  {
    struct GradientFunction
    {
      GradientFunction()
      {
        input = arma::randn(16, 1024);
        arma::mat target;
        target.ones(1, 1024);

        model = new FFN<NegativeLogLikelihood<>, NguyenWidrowInitialization>();
        model->Predictors() = input;
        model->Responses() = target;
        model->Add<IdentityLayer<>>();
        model->Add<Convolution<>>(1, 2, 3, 3, 1, 1, 0, 0, 4, 4);
        model->Add<BatchNorm<>>(2);
        model->Add<Linear<>>(2 * 2 * 2, 2);
        model->Add<LogSoftMax<>>();
      }

      ~GradientFunction()
      {
        delete model;
      }

      double Gradient(arma::mat& gradient) const
      {
        double error = model->Evaluate(model->Parameters(), 0, 1024, false);
        model->Gradient(model->Parameters(), 0, gradient, 1024);
        return error;
      }

      arma::mat& Parameters() { return model->Parameters(); }

      FFN<NegativeLogLikelihood<>, NguyenWidrowInitialization>* model;
      arma::mat input, target;
    } function;

    double gradient = CheckGradient(function);
    if (gradient < 1e-1)
    {
      pass = true;
      break;
    }
  }

  REQUIRE(pass);
}

TEST_CASE("ConvolutionLayerTestCase", "[ANNLayerTest]")
{
  arma::mat input, output;

  // The input test matrix is of the form 3 x 2 x 4 x 1 where
  // number of images are 3 and number of feature maps are 2.
  input = arma::mat(8, 3);
  input << 1 << 446 << 42 << arma::endr
      << 2 << 16 << 63 << arma::endr
      << 3 << 13 << 63 << arma::endr
      << 4 << 21 << 21 << arma::endr
      << 1 << 13 << 11 << arma::endr
      << 32 << 45 << 42 << arma::endr
      << 22 << 16 << 63 << arma::endr
      << 32 << 13 << 42 << arma::endr;

  Convolution<> layer(2, 4, 1, 1, 1, 1, 0, 0, 4, 1);
  layer.Reset();

  // Set weights to 1.0 and bias to 0.0.
  layer.Parameters().zeros();
  arma::mat weight(2 * 4, 1);
  weight.fill(1.0);
  layer.Parameters().submat(arma::span(0, 2 * 4 - 1), arma::span()) = weight;
  layer.Forward(input, output);

  // Value calculated using torch.nn.Conv2d().
  REQUIRE(arma::accu(output) == 4108);

  // Set bias to one.
  layer.Parameters().fill(1.0);
  layer.Forward(input, output);

  // Value calculated using torch.nn.Conv2d().
  REQUIRE(arma::accu(output) == 4156);
}

TEST_CASE("BatchNormDeterministicTest", "[ANNLayerTest]")
{
  FFN<> module;
  module.Add<BatchNorm<>>(2, 1e-5, false);
  module.Add<LogSoftMax<>>();

  arma::mat input(4, 3), output;
  module.ResetParameters();

  // The model should switch to Deterministic mode for predicting.
  module.Predict(input, output);
  REQUIRE(boost::get<BatchNorm<>*>(module.Model()[0])->Deterministic() == true);

  output.ones();
  module.Train(input, output);
  // The model should switch to training mode for predicting.
  REQUIRE(boost::get<BatchNorm<>*>(module.Model()[0])->Deterministic() == 0);
}

/**
<<<<<<< HEAD
 * Simple Test for PixelShuffle layer.
 */
TEST_CASE("PixelShuffleLayerTest", "[ANNLayerTest]")
{
  arma::mat input, output, gy, g, outputExpected, gExpected;
  PixelShuffle<> module(2, 2, 2, 4);

  // Input is a batch of 2 images, each of size (2,2) and having 4 channels.
  input << 1 << 3 << 2 << 4 << 0 << 0 << 0 << 0 << 0 << 0 << 0 << 0 << 0 << 0
      << 0 << 0 << arma::endr << 5 << 7 << 6 << 8 << 0 << 0 << 0 << 0 << 0 << 0
      << 0 << 0 << 0 << 0 << 0 << 0 << arma::endr;

  gy << 1 << 5 << 9 << 13 << 2 << 6 << 10 << 14 << 3 << 7 << 11 << 15 << 4 << 8
      << 12 << 16 << arma::endr << 17 << 21 << 25 << 29 << 18 << 22 << 26 << 30
      << 19 << 23 << 27 << 31 << 20 << 24 << 28 << 32 << arma::endr;

  // Calculated using torch.nn.PixelShuffle().
  outputExpected << 1 << 0 << 3 << 0 << 0 << 0 << 0 << 0 << 2 << 0 << 4 << 0
      << 0 << 0 << 0 << 0 << arma::endr << 5 << 0 << 7 << 0 << 0 << 0 << 0 << 0
      << 6 << 0 << 8 << 0 << 0 << 0 << 0 << 0 << arma::endr;
  gExpected << 1 << 9 << 3 << 11 << 5 << 13 << 7 << 15 << 2 << 10 << 4 << 12
      << 6 << 14 << 8 << 16 << arma::endr << 17 << 25 << 19 << 27 << 21 << 29
      << 23 << 31 << 18 << 26 << 20 << 28 << 22 << 30 << 24 << 32 << arma::endr;

  input = input.t();
  outputExpected = outputExpected.t();
  gy = gy.t();
  gExpected = gExpected.t();

  // Check the Forward pass of the layer.
  module.Forward(input, output);
  CheckMatrices(output, outputExpected);

  // Check the Backward pass of the layer.
  module.Backward(input, gy, g);
  CheckMatrices(g, gExpected);
}

/**
 * Test that the function that can access the parameters of the
 * PixelShuffle layer works.
 */
TEST_CASE("PixelShuffleLayerParametersTest", "[ANNLayerTest]")
{
  // Create the layer using the empty constructor.
  PixelShuffle<> layer;

  // Set the different input parameters of the layer.
  layer.UpscaleFactor() = 2;
  layer.InputHeight() = 2;
  layer.InputWidth() = 2;
  layer.InputChannels() = 4;

  // Make sure we can get the parameters successfully.
  REQUIRE(layer.UpscaleFactor() == 2);
  REQUIRE(layer.InputHeight() == 2);
  REQUIRE(layer.InputWidth() == 2);
  REQUIRE(layer.InputChannels() == 4);

  arma::mat input, output;
  // Input is a batch of 2 images, each of size (2,2) and having 4 channels.
  input << 1 << 3 << 2 << 4 << 0 << 0 << 0 << 0 << 0 << 0 << 0 << 0 << 0 << 0
      << 0 << 0 << arma::endr << 5 << 7 << 6 << 8 << 0 << 0 << 0 << 0 << 0 << 0
      << 0 << 0 << 0 << 0 << 0 << 0 << arma::endr;
  input = input.t();
  layer.Forward(input, output);

  // Check whether output parameters are returned correctly.
  REQUIRE(layer.OutputHeight() == 4 );
  REQUIRE(layer.OutputWidth() == 4);
  REQUIRE(layer.OutputChannels() == 1);
=======
 * Linear module weight initialization test.
 */
TEST_CASE("LinearLayerWeightInitializationTest", "[ANNLayerTest]")
{
  size_t inSize = 10, outSize = 4;
  Linear<> linear = Linear<>(inSize, outSize);
  linear.Reset();
  RandomInitialization().Initialize(linear.Weight());
  linear.Bias().ones();

  REQUIRE(std::equal(linear.Weight().begin(),
      linear.Weight().end(), linear.Parameters().begin()));

  REQUIRE(std::equal(linear.Bias().begin(),
      linear.Bias().end(), linear.Parameters().begin() + inSize * outSize));

  REQUIRE(linear.Weight().n_rows == outSize);
  REQUIRE(linear.Weight().n_cols == inSize);
  REQUIRE(linear.Bias().n_rows == outSize);
  REQUIRE(linear.Bias().n_cols == 1);
  REQUIRE(linear.Parameters().n_rows == inSize * outSize + outSize);
}

/**
 * Atrous Convolution module weight initialization test.
 */
TEST_CASE("AtrousConvolutionLayerWeightInitializationTest", "[ANNLayerTest]")
{
  size_t inSize = 2, outSize = 3;
  size_t kernelWidth = 4, kernelHeight = 5;
  AtrousConvolution<> module = AtrousConvolution<>(inSize, outSize,
      kernelWidth, kernelHeight, 6, 7, std::make_tuple(8, 9),
      std::make_tuple(10, 11), 12, 13, 14, 15);
  module.Reset();
  RandomInitialization().Initialize(module.Weight());
  module.Bias().ones();

  REQUIRE(std::equal(module.Weight().begin(),
      module.Weight().end(), module.Parameters().begin()));

  REQUIRE(std::equal(module.Bias().begin(),
      module.Bias().end(), module.Parameters().end() - outSize));

  REQUIRE(module.Weight().n_rows == kernelWidth);
  REQUIRE(module.Weight().n_cols == kernelHeight);
  REQUIRE(module.Weight().n_slices == inSize * outSize);
  REQUIRE(module.Bias().n_rows == outSize);
  REQUIRE(module.Bias().n_cols == 1);
  REQUIRE(module.Parameters().n_rows
      == (outSize * inSize * kernelWidth * kernelHeight) + outSize);
}

/**
 * Convolution module weight initialization test.
 */
TEST_CASE("ConvolutionLayerWeightInitializationTest", "[ANNLayerTest]")
{
  size_t inSize = 2, outSize = 3;
  size_t kernelWidth = 4, kernelHeight = 5;
  Convolution<> module = Convolution<>(inSize, outSize,
      kernelWidth, kernelHeight, 6, 7, std::tuple<size_t, size_t>(8, 9),
      std::tuple<size_t, size_t>(10, 11), 12, 13, "none");
  module.Reset();
  RandomInitialization().Initialize(module.Weight());
  module.Bias().ones();

  REQUIRE(std::equal(module.Weight().begin(),
      module.Weight().end(), module.Parameters().begin()));

  REQUIRE(std::equal(module.Bias().begin(),
      module.Bias().end(), module.Parameters().end() - outSize));

  REQUIRE(module.Weight().n_rows == kernelWidth);
  REQUIRE(module.Weight().n_cols == kernelHeight);
  REQUIRE(module.Weight().n_slices == inSize * outSize);
  REQUIRE(module.Bias().n_rows == outSize);
  REQUIRE(module.Bias().n_cols == 1);
  REQUIRE(module.Parameters().n_rows
      == (outSize * inSize * kernelWidth * kernelHeight) + outSize);
}

/**
 * Transposed Convolution module weight initialization test.
 */
TEST_CASE("TransposedConvolutionWeightInitializationTest", "[ANNLayerTest]")
{
  size_t inSize = 3, outSize = 3;
  size_t kernelWidth = 4, kernelHeight = 4;
  TransposedConvolution<> module = TransposedConvolution<>(inSize, outSize,
      kernelWidth, kernelHeight, 1, 1, 1, 1, 5, 5, 6, 6);
  module.Reset();
  RandomInitialization().Initialize(module.Weight());
  module.Bias().ones();

  REQUIRE(std::equal(module.Weight().begin(),
      module.Weight().end(), module.Parameters().begin()));

  REQUIRE(std::equal(module.Bias().begin(),
      module.Bias().end(), module.Parameters().end() - outSize));

  REQUIRE(module.Weight().n_rows == kernelWidth);
  REQUIRE(module.Weight().n_cols == kernelHeight);
  REQUIRE(module.Weight().n_slices == inSize * outSize);
  REQUIRE(module.Bias().n_rows == outSize);
  REQUIRE(module.Bias().n_cols == 1);
  REQUIRE(module.Parameters().n_rows
      == (outSize * inSize * kernelWidth * kernelHeight) + outSize);
>>>>>>> da83453e
}<|MERGE_RESOLUTION|>--- conflicted
+++ resolved
@@ -4188,79 +4188,6 @@
 }
 
 /**
-<<<<<<< HEAD
- * Simple Test for PixelShuffle layer.
- */
-TEST_CASE("PixelShuffleLayerTest", "[ANNLayerTest]")
-{
-  arma::mat input, output, gy, g, outputExpected, gExpected;
-  PixelShuffle<> module(2, 2, 2, 4);
-
-  // Input is a batch of 2 images, each of size (2,2) and having 4 channels.
-  input << 1 << 3 << 2 << 4 << 0 << 0 << 0 << 0 << 0 << 0 << 0 << 0 << 0 << 0
-      << 0 << 0 << arma::endr << 5 << 7 << 6 << 8 << 0 << 0 << 0 << 0 << 0 << 0
-      << 0 << 0 << 0 << 0 << 0 << 0 << arma::endr;
-
-  gy << 1 << 5 << 9 << 13 << 2 << 6 << 10 << 14 << 3 << 7 << 11 << 15 << 4 << 8
-      << 12 << 16 << arma::endr << 17 << 21 << 25 << 29 << 18 << 22 << 26 << 30
-      << 19 << 23 << 27 << 31 << 20 << 24 << 28 << 32 << arma::endr;
-
-  // Calculated using torch.nn.PixelShuffle().
-  outputExpected << 1 << 0 << 3 << 0 << 0 << 0 << 0 << 0 << 2 << 0 << 4 << 0
-      << 0 << 0 << 0 << 0 << arma::endr << 5 << 0 << 7 << 0 << 0 << 0 << 0 << 0
-      << 6 << 0 << 8 << 0 << 0 << 0 << 0 << 0 << arma::endr;
-  gExpected << 1 << 9 << 3 << 11 << 5 << 13 << 7 << 15 << 2 << 10 << 4 << 12
-      << 6 << 14 << 8 << 16 << arma::endr << 17 << 25 << 19 << 27 << 21 << 29
-      << 23 << 31 << 18 << 26 << 20 << 28 << 22 << 30 << 24 << 32 << arma::endr;
-
-  input = input.t();
-  outputExpected = outputExpected.t();
-  gy = gy.t();
-  gExpected = gExpected.t();
-
-  // Check the Forward pass of the layer.
-  module.Forward(input, output);
-  CheckMatrices(output, outputExpected);
-
-  // Check the Backward pass of the layer.
-  module.Backward(input, gy, g);
-  CheckMatrices(g, gExpected);
-}
-
-/**
- * Test that the function that can access the parameters of the
- * PixelShuffle layer works.
- */
-TEST_CASE("PixelShuffleLayerParametersTest", "[ANNLayerTest]")
-{
-  // Create the layer using the empty constructor.
-  PixelShuffle<> layer;
-
-  // Set the different input parameters of the layer.
-  layer.UpscaleFactor() = 2;
-  layer.InputHeight() = 2;
-  layer.InputWidth() = 2;
-  layer.InputChannels() = 4;
-
-  // Make sure we can get the parameters successfully.
-  REQUIRE(layer.UpscaleFactor() == 2);
-  REQUIRE(layer.InputHeight() == 2);
-  REQUIRE(layer.InputWidth() == 2);
-  REQUIRE(layer.InputChannels() == 4);
-
-  arma::mat input, output;
-  // Input is a batch of 2 images, each of size (2,2) and having 4 channels.
-  input << 1 << 3 << 2 << 4 << 0 << 0 << 0 << 0 << 0 << 0 << 0 << 0 << 0 << 0
-      << 0 << 0 << arma::endr << 5 << 7 << 6 << 8 << 0 << 0 << 0 << 0 << 0 << 0
-      << 0 << 0 << 0 << 0 << 0 << 0 << arma::endr;
-  input = input.t();
-  layer.Forward(input, output);
-
-  // Check whether output parameters are returned correctly.
-  REQUIRE(layer.OutputHeight() == 4 );
-  REQUIRE(layer.OutputWidth() == 4);
-  REQUIRE(layer.OutputChannels() == 1);
-=======
  * Linear module weight initialization test.
  */
 TEST_CASE("LinearLayerWeightInitializationTest", "[ANNLayerTest]")
@@ -4368,5 +4295,78 @@
   REQUIRE(module.Bias().n_cols == 1);
   REQUIRE(module.Parameters().n_rows
       == (outSize * inSize * kernelWidth * kernelHeight) + outSize);
->>>>>>> da83453e
+}
+
+/**
+ * Simple Test for PixelShuffle layer.
+ */
+TEST_CASE("PixelShuffleLayerTest", "[ANNLayerTest]")
+{
+  arma::mat input, output, gy, g, outputExpected, gExpected;
+  PixelShuffle<> module(2, 2, 2, 4);
+
+  // Input is a batch of 2 images, each of size (2,2) and having 4 channels.
+  input << 1 << 3 << 2 << 4 << 0 << 0 << 0 << 0 << 0 << 0 << 0 << 0 << 0 << 0
+      << 0 << 0 << arma::endr << 5 << 7 << 6 << 8 << 0 << 0 << 0 << 0 << 0 << 0
+      << 0 << 0 << 0 << 0 << 0 << 0 << arma::endr;
+
+  gy << 1 << 5 << 9 << 13 << 2 << 6 << 10 << 14 << 3 << 7 << 11 << 15 << 4 << 8
+      << 12 << 16 << arma::endr << 17 << 21 << 25 << 29 << 18 << 22 << 26 << 30
+      << 19 << 23 << 27 << 31 << 20 << 24 << 28 << 32 << arma::endr;
+
+  // Calculated using torch.nn.PixelShuffle().
+  outputExpected << 1 << 0 << 3 << 0 << 0 << 0 << 0 << 0 << 2 << 0 << 4 << 0
+      << 0 << 0 << 0 << 0 << arma::endr << 5 << 0 << 7 << 0 << 0 << 0 << 0 << 0
+      << 6 << 0 << 8 << 0 << 0 << 0 << 0 << 0 << arma::endr;
+  gExpected << 1 << 9 << 3 << 11 << 5 << 13 << 7 << 15 << 2 << 10 << 4 << 12
+      << 6 << 14 << 8 << 16 << arma::endr << 17 << 25 << 19 << 27 << 21 << 29
+      << 23 << 31 << 18 << 26 << 20 << 28 << 22 << 30 << 24 << 32 << arma::endr;
+
+  input = input.t();
+  outputExpected = outputExpected.t();
+  gy = gy.t();
+  gExpected = gExpected.t();
+
+  // Check the Forward pass of the layer.
+  module.Forward(input, output);
+  CheckMatrices(output, outputExpected);
+
+  // Check the Backward pass of the layer.
+  module.Backward(input, gy, g);
+  CheckMatrices(g, gExpected);
+}
+
+/**
+ * Test that the function that can access the parameters of the
+ * PixelShuffle layer works.
+ */
+TEST_CASE("PixelShuffleLayerParametersTest", "[ANNLayerTest]")
+{
+  // Create the layer using the empty constructor.
+  PixelShuffle<> layer;
+
+  // Set the different input parameters of the layer.
+  layer.UpscaleFactor() = 2;
+  layer.InputHeight() = 2;
+  layer.InputWidth() = 2;
+  layer.InputChannels() = 4;
+
+  // Make sure we can get the parameters successfully.
+  REQUIRE(layer.UpscaleFactor() == 2);
+  REQUIRE(layer.InputHeight() == 2);
+  REQUIRE(layer.InputWidth() == 2);
+  REQUIRE(layer.InputChannels() == 4);
+
+  arma::mat input, output;
+  // Input is a batch of 2 images, each of size (2,2) and having 4 channels.
+  input << 1 << 3 << 2 << 4 << 0 << 0 << 0 << 0 << 0 << 0 << 0 << 0 << 0 << 0
+      << 0 << 0 << arma::endr << 5 << 7 << 6 << 8 << 0 << 0 << 0 << 0 << 0 << 0
+      << 0 << 0 << 0 << 0 << 0 << 0 << arma::endr;
+  input = input.t();
+  layer.Forward(input, output);
+
+  // Check whether output parameters are returned correctly.
+  REQUIRE(layer.OutputHeight() == 4);
+  REQUIRE(layer.OutputWidth() == 4);
+  REQUIRE(layer.OutputChannels() == 1);
 }