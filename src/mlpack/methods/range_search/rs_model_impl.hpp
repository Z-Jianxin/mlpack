--- conflicted
+++ resolved
@@ -450,25 +450,6 @@
     delete rs;
 }
 
-<<<<<<< HEAD
-=======
-//! Save parameters for serializing
-template<typename Archive>
-SerializeVisitor<Archive>::SerializeVisitor(Archive& ar,
-                                            const std::string& name) :
-    ar(ar),
-    name(name)
-{}
-
-//! Serializes the given RSType instance.
-template<typename Archive>
-template<typename RSType>
-void SerializeVisitor<Archive>::operator()(RSType* rs) const
-{
-  ar & BOOST_SERIALIZATION_NVP(rs);
-}
-
->>>>>>> 847a4bfd
 //! Return whether single mode enabled
 template<typename RSType>
 bool& SingleModeVisitor::operator()(RSType* rs) const
@@ -517,8 +498,7 @@
     boost::apply_visitor(DeleteVisitor(), rSearch);
 
   // We'll only need to serialize one of the model objects, based on the type.
-  const std::string& name = RSModelName::Name();
-  ar & data::CreateNVP(rSearch, name);
+  ar & BOOST_SERIALIZATION_NVP(rSearch);
 }
 
 inline const arma::mat& RSModel::Dataset() const
