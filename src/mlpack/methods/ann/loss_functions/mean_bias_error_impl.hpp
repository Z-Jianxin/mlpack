/**
 * @file methods/ann/loss_functions/mean_bias_error_impl.hpp
 * @author Saksham Rastogi
 *
 * Implementation of the mean bias error performance function.
 *
 * mlpack is free software; you may redistribute it and/or modify it under the
 * terms of the 3-clause BSD license.  You should have received a copy of the
 * 3-clause BSD license along with mlpack.  If not, see
 * http://www.opensource.org/licenses/BSD-3-Clause for more information.
 */
#ifndef MLPACK_METHODS_ANN_LOSS_FUNCTION_MEAN_BIAS_ERROR_IMPL_HPP
#define MLPACK_METHODS_ANN_LOSS_FUNCTION_MEAN_BIAS_ERROR_IMPL_HPP


// In case it hasn't yet been included.
#include "mean_bias_error.hpp"

namespace mlpack {
namespace ann /** Artificial Neural Network. */ {

<<<<<<< HEAD
template<typename MatType>
MeanBiasErrorType<MatType>::MeanBiasErrorType()
=======
template<typename InputDataType, typename OutputDataType>
MeanBiasError<InputDataType, OutputDataType>::
  MeanBiasError(const bool reduction) : reduction(reduction)
>>>>>>> c4bb721e
{
  // Nothing to do here
}

template<typename MatType>
typename MatType::elem_type MeanBiasErrorType<MatType>::Forward(
    const MatType& prediction,
    const MatType& target)
{
  PredictionType loss = target - prediction;
  typename PredictionType::elem_type lossSum = arma::accu(loss);

  if (reduction)
    return lossSum;

  return lossSum / target.n_elem;
}

template<typename MatType>
void MeanBiasErrorType<MatType>::Backward(
    const MatType& prediction,
    const MatType& /* target */,
    MatType& loss)
{
  loss.set_size(arma::size(prediction));
  loss.fill(-1.0);

  if (!reduction)
    loss = loss / loss.n_elem;
}

<<<<<<< HEAD
=======
template<typename InputDataType, typename OutputDataType>
template<typename Archive>
void MeanBiasError<InputDataType, OutputDataType>::serialize(
    Archive& ar,
    const uint32_t /* version */)
{
  ar(CEREAL_NVP(reduction));
}

>>>>>>> c4bb721e
} // namespace ann
} // namespace mlpack

#endif<|MERGE_RESOLUTION|>--- conflicted
+++ resolved
@@ -19,14 +19,9 @@
 namespace mlpack {
 namespace ann /** Artificial Neural Network. */ {
 
-<<<<<<< HEAD
 template<typename MatType>
-MeanBiasErrorType<MatType>::MeanBiasErrorType()
-=======
-template<typename InputDataType, typename OutputDataType>
-MeanBiasError<InputDataType, OutputDataType>::
-  MeanBiasError(const bool reduction) : reduction(reduction)
->>>>>>> c4bb721e
+MeanBiasErrorType<MatType>::MeanBiasErrorType(const bool reduction) :
+    reduction(reduction)
 {
   // Nothing to do here
 }
@@ -58,18 +53,15 @@
     loss = loss / loss.n_elem;
 }
 
-<<<<<<< HEAD
-=======
-template<typename InputDataType, typename OutputDataType>
+template<typename MatType>
 template<typename Archive>
-void MeanBiasError<InputDataType, OutputDataType>::serialize(
+void MeanBiasErrorType<MatType>::serialize(
     Archive& ar,
     const uint32_t /* version */)
 {
   ar(CEREAL_NVP(reduction));
 }
 
->>>>>>> c4bb721e
 } // namespace ann
 } // namespace mlpack
 
