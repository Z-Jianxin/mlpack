/**
 * @file methods/ann/loss_functions/hinge_embedding_loss_impl.hpp
 * @author Lakshya Ojha
 *
 * Implementation of the Hinge Embedding loss function.
 *
 * mlpack is free software; you may redistribute it and/or modify it under the
 * terms of the 3-clause BSD license.  You should have received a copy of the
 * 3-clause BSD license along with mlpack.  If not, see
 * http://www.opensource.org/licenses/BSD-3-Clause for more information.
 */

#ifndef MLPACK_METHODS_ANN_LOSS_FUNCTION_HINGE_EMBEDDING_LOSS_IMPL_HPP
#define MLPACK_METHODS_ANN_LOSS_FUNCTION_HINGE_EMBEDDING_LOSS_IMPL_HPP

// In case it hasn't yet been included.
#include "hinge_embedding_loss.hpp"

namespace mlpack {
namespace ann /** Artificial Neural Network. */ {

<<<<<<< HEAD
template<typename MatType>
HingeEmbeddingLossType<MatType>::HingeEmbeddingLossType()
=======
template<typename InputDataType, typename OutputDataType>
HingeEmbeddingLoss<InputDataType, OutputDataType>
  ::HingeEmbeddingLoss(const bool reduction) : reduction(reduction)
>>>>>>> c4bb721e
{
  // Nothing to do here.
}

template<typename MatType>
typename MatType::elem_type HingeEmbeddingLossType<MatType>::Forward(
    const MatType& prediction,
    const MatType& target)
{
<<<<<<< HEAD
  MatType temp = target - (target == 0);
  return (arma::accu(arma::max(1 - prediction % temp, 0.))) / target.n_elem;
=======
  PredictionType loss = (1 - target) / 2 + prediction % (target);
  typename PredictionType::elem_type lossSum = arma::accu(loss);

  if (reduction)
    return lossSum;

  return lossSum / target.n_elem;
>>>>>>> c4bb721e
}

template<typename MatType>
void HingeEmbeddingLossType<MatType>::Backward(
    const MatType& prediction,
    const MatType& target,
    MatType& loss)
{
<<<<<<< HEAD
  MatType temp = target - (target == 0);
  loss = (prediction < 1 / temp) % -temp;
}

=======
  loss = target;

  if (!reduction)
    loss = loss / target.n_elem;
}

template<typename InputDataType, typename OutputDataType>
template<typename Archive>
void HingeEmbeddingLoss<InputDataType, OutputDataType>::serialize(
    Archive& ar,
    const uint32_t /* version */)
{
  ar(CEREAL_NVP(reduction));
}

>>>>>>> c4bb721e
} // namespace ann
} // namespace mlpack

#endif<|MERGE_RESOLUTION|>--- conflicted
+++ resolved
@@ -19,14 +19,9 @@
 namespace mlpack {
 namespace ann /** Artificial Neural Network. */ {
 
-<<<<<<< HEAD
 template<typename MatType>
-HingeEmbeddingLossType<MatType>::HingeEmbeddingLossType()
-=======
-template<typename InputDataType, typename OutputDataType>
-HingeEmbeddingLoss<InputDataType, OutputDataType>
-  ::HingeEmbeddingLoss(const bool reduction) : reduction(reduction)
->>>>>>> c4bb721e
+HingeEmbeddingLossType<MatType>::HingeEmbeddingLossType(const bool reduction) :
+    reduction(reduction)
 {
   // Nothing to do here.
 }
@@ -36,18 +31,13 @@
     const MatType& prediction,
     const MatType& target)
 {
-<<<<<<< HEAD
-  MatType temp = target - (target == 0);
-  return (arma::accu(arma::max(1 - prediction % temp, 0.))) / target.n_elem;
-=======
-  PredictionType loss = (1 - target) / 2 + prediction % (target);
-  typename PredictionType::elem_type lossSum = arma::accu(loss);
+  MatType loss = (1 - target) / 2 + prediction % (target);
+  typename MatType::elem_type lossSum = arma::accu(loss);
 
   if (reduction)
     return lossSum;
 
   return lossSum / target.n_elem;
->>>>>>> c4bb721e
 }
 
 template<typename MatType>
@@ -56,28 +46,21 @@
     const MatType& target,
     MatType& loss)
 {
-<<<<<<< HEAD
-  MatType temp = target - (target == 0);
-  loss = (prediction < 1 / temp) % -temp;
-}
-
-=======
   loss = target;
 
   if (!reduction)
     loss = loss / target.n_elem;
 }
 
-template<typename InputDataType, typename OutputDataType>
+template<typename MatType>
 template<typename Archive>
-void HingeEmbeddingLoss<InputDataType, OutputDataType>::serialize(
+void HingeEmbeddingLossType<MatType>::serialize(
     Archive& ar,
     const uint32_t /* version */)
 {
   ar(CEREAL_NVP(reduction));
 }
 
->>>>>>> c4bb721e
 } // namespace ann
 } // namespace mlpack
 
