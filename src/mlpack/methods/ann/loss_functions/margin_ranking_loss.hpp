/**
 * @file methods/ann/loss_functions/margin_ranking_loss.hpp
 * @author Andrei Mihalea
 *
 * Definition of the Margin Ranking Loss function.
 *
 * mlpack is free software; you may redistribute it and/or modify it under the
 * terms of the 3-clause BSD license.  You should have received a copy of the
 * 3-clause BSD license along with mlpack.  If not, see
 * http://www.opensource.org/licenses/BSD-3-Clause for more information.
 */
#ifndef MLPACK_ANN_LOSS_FUNCTION_MARGIN_RANKING_LOSS_HPP
#define MLPACK_ANN_LOSS_FUNCTION_MARGIN_RANKING_LOSS_HPP

#include <mlpack/prereqs.hpp>

namespace mlpack {
namespace ann /** Artificial Neural Network. */ {

/**
 * Margin ranking loss measures the loss given inputs and a label vector with
 * values of 1 or -1. If the label is 1 then the first input should be ranked
 * higher than the second input at a distance larger than a margin, and vice-
 * versa if the label is -1.
 *
 * @tparam MatType Matrix representation to accept as input and use for
 *    computation.
 */
template<typename MatType = arma::mat>
class MarginRankingLossType
{
 public:
  /**
<<<<<<< HEAD
   * Create the MarginRankingLossType object with Hyperparameter margin.
   * Hyperparameter margin defines a minimum distance between correctly ranked
   * samples.
   */
  MarginRankingLossType(const double margin = 1.0);
=======
   * Create the MarginRankingLoss object with Hyperparameter margin.
   * @param margin defines a minimum distance between correctly ranked samples.
   * @param reduction Specifies the reduction to apply to the output. If false,
   *                  'mean' reduction is used, where sum of the output will be
   *                  divided by the number of elements in the output. If true,
   *                  'sum' reduction is used and the output will be summed. It
   *                  is set to true by default.
   */
  MarginRankingLoss(const double margin = 1.0, const bool reduction = true);
>>>>>>> c4bb721e

  /**
   * Computes the Margin Ranking Loss function.
   * 
   * @param prediction Predictions used for evaluating the specified loss
   *     function.
   * @param target The label vector which contains values of -1 or 1.
   */
  typename MatType::elem_type Forward(const MatType& prediction,
                                      const MatType& target);

  /**
   * Ordinary feed backward pass of a neural network.
   *
   * @param prediction Predictions used for evaluating the specified loss
   *     function.
   * @param target The label vector which contains -1 or 1 values.
   * @param loss The calculated error.
   */
  void Backward(const MatType& prediction,
                const MatType& target,
                MatType& loss);

  //! Get the margin parameter.
  double Margin() const { return margin; }
  //! Modify the margin parameter.
  double& Margin() { return margin; }

  //! Get the reduction type, represented as boolean
  //! (false 'mean' reduction, true 'sum' reduction).
  bool Reduction() const { return reduction; }
  //! Modify the type of reduction used.
  bool& Reduction() { return reduction; }

  /**
   * Serialize the layer.
   */
  template<typename Archive>
  void serialize(Archive& ar, const uint32_t /* version */);

 private:
  //! The margin value used in calculating Margin Ranking Loss.
  double margin;
<<<<<<< HEAD
}; // class MarginRankingLossType

// Default typedef for typical `arma::mat` usage.
typedef MarginRankingLossType<arma::mat> MarginRankingLoss;
=======

  //! Boolean value that tells if reduction is 'sum' or 'mean'.
  bool reduction;
}; // class MarginRankingLoss
>>>>>>> c4bb721e

} // namespace ann
} // namespace mlpack

// include implementation.
#include "margin_ranking_loss_impl.hpp"

#endif<|MERGE_RESOLUTION|>--- conflicted
+++ resolved
@@ -31,14 +31,10 @@
 {
  public:
   /**
-<<<<<<< HEAD
    * Create the MarginRankingLossType object with Hyperparameter margin.
    * Hyperparameter margin defines a minimum distance between correctly ranked
    * samples.
-   */
-  MarginRankingLossType(const double margin = 1.0);
-=======
-   * Create the MarginRankingLoss object with Hyperparameter margin.
+   *
    * @param margin defines a minimum distance between correctly ranked samples.
    * @param reduction Specifies the reduction to apply to the output. If false,
    *                  'mean' reduction is used, where sum of the output will be
@@ -46,8 +42,7 @@
    *                  'sum' reduction is used and the output will be summed. It
    *                  is set to true by default.
    */
-  MarginRankingLoss(const double margin = 1.0, const bool reduction = true);
->>>>>>> c4bb721e
+  MarginRankingLossType(const double margin = 1.0, const bool reduction = true);
 
   /**
    * Computes the Margin Ranking Loss function.
@@ -91,17 +86,13 @@
  private:
   //! The margin value used in calculating Margin Ranking Loss.
   double margin;
-<<<<<<< HEAD
+
+  //! Boolean value that tells if reduction is 'sum' or 'mean'.
+  bool reduction;
 }; // class MarginRankingLossType
 
 // Default typedef for typical `arma::mat` usage.
 typedef MarginRankingLossType<arma::mat> MarginRankingLoss;
-=======
-
-  //! Boolean value that tells if reduction is 'sum' or 'mean'.
-  bool reduction;
-}; // class MarginRankingLoss
->>>>>>> c4bb721e
 
 } // namespace ann
 } // namespace mlpack
